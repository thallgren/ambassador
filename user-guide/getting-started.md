--- conflicted
+++ resolved
@@ -6,11 +6,7 @@
 
 The Ambassador Edge Stack installs in minutes. There are three general methods for installing the Ambassador Edge Stack:
 
-<<<<<<< HEAD
 * [Standard install](../../install). If you're new to Kubernetes and/or Ambassador, use this method. 
-=======
-* [Standard install](../install). If you're new to Kubernetes and/or Ambassador, use this method.
->>>>>>> 1fbe9069
 * [Docker](../../about/quickstart). Don't have Kubernetes, but want to try out Ambassador? The Ambassador Edge Stack can run locally on your laptop in a Docker container.
 * [Helm](../helm). Helm is a popular package manager for Kubernetes. If you're using Helm, Ambassador Edge Stack comes pre-packaged as a Helm chart.
 
