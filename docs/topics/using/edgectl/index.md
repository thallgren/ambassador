# Service Preview

One of the challenges in adopting Kubernetes and microservices is the development and testing workflow. Creating and maintaining a full development environment with many microservices and their dependencies is complex and hard.

Service Preview addresses this challenge by connecting your CI system or local development infrastructure to the Kubernetes cluster, and dynamically routing specific requests to your local environment.

## Installation

Service Preview is installed as an additional deployment to Ambassador Edge Stack.

See [installing Service Preview](service-preview-install) and [Service Preview in Action](service-preview-quickstart) to learn how to install and use Service Preview.

## Service Preview Components

![Preview](../../../images/service-preview.png)

There are three main components to Service Preview:

1. The [Traffic Agent](service-preview-reference#traffic-agent), which controls routing to the microservice. The Traffic Agent is deployed as a sidecar on the same pod as your microservice (behind the scenes, it's a special configuration of the basic Ambassador Edge Stack image). The Traffic Agent sidecar can be manually configured or [automatically injected by the Ambassador Injector](service-preview-reference#automatic-traffic-agent-sidecar-injection) in any pod with a specific annotation.

2. The [Traffic Manager](service-preview-reference#traffic-manager), which manages the different instances of the Traffic Agent, and is deployed in the cluster.

3. The [Edge Control](edge-control) local client, which runs in your local environment (Linux or Mac OS X). The client is the command line interface to the Traffic Manager.

<<<<<<< HEAD
See the [Service Preview reference](service-preview-reference) for more information on how these components work.
=======
For Preview URLs to function, Ambassador Edge Stack must be running as your API gateway.

## Preview URLs

Ambassador Edge Stack, when used as your cluster's API gateway, offers the ability to use preview URLs. Just as you can access your application at a specific URL, you can access the development version of the same application through a Preview URL. When AES detects a Preview URL at the edge, it rewrites the request to look like a normal request but with a service preview header added. 

## Installing and Configuring Service Preview

To get started with Service Preview, you'll need to [download and install the `edgectl` client](edge-control#installing-edge-control).

> If you are a new user, or you are looking to start using Ambassador Edge Stack with Service Preview on a fresh installation, the `edgectl install` command will get you up and running in no time with a pre-configured Traffic Manager and Traffic Agent supported by automatic sidecar injection.


To use Preview URLs, you must [enable preview URL processing in one or more Host](#ambassador-edge-stack) resources used by Ambassador Edge Stack.

The following sections contain detailed instructions for a manual installation of the Traffic Manager and configuration of a Traffic Agent in the same namespace as an existing Ambassador Edge Stack installation.

### Traffic Manager

The Traffic Manager is the central point of communication between Traffic Agents in the cluster and Edge Control Daemons on developer workstations.


1. Ensure that you have a fully functional Ambassador Edge Stack installation with a valid license key installed in your cluster.
2. Save the manifest below into a file called `traffic-manager.yaml`.
3. Apply the manifest to your cluster with `kubectl apply -f traffic-manager.yaml`.

```yaml
# This is traffic-manager.yaml
---
apiVersion: v1
kind: ServiceAccount
metadata:
  name: traffic-manager
  namespace: ambassador
---
apiVersion: rbac.authorization.k8s.io/v1beta1
kind: ClusterRole
metadata:
  name: traffic-manager
rules:
  - apiGroups: [""]
    resources: ["namespaces", "services", "pods", "secrets"]
    verbs: ["get", "list", "watch"]
---
apiVersion: rbac.authorization.k8s.io/v1beta1
kind: ClusterRoleBinding
metadata:
  name: traffic-manager
roleRef:
  apiGroup: rbac.authorization.k8s.io
  kind: ClusterRole
  name: traffic-manager
subjects:
  - kind: ServiceAccount
    name: traffic-manager
    namespace: ambassador
---
apiVersion: v1
kind: Service
metadata:
  name: telepresence-proxy
  namespace: ambassador
spec:
  type: ClusterIP
  clusterIP: None
  selector:
    app: telepresence-proxy
  ports:
    - name: sshd
      protocol: TCP
      port: 8022
    - name: api
      protocol: TCP
      port: 8081
---
apiVersion: apps/v1
kind: Deployment
metadata:
  name: telepresence-proxy
  namespace: ambassador
  labels:
    app: telepresence-proxy
spec:
  replicas: 1
  selector:
    matchLabels:
      app: telepresence-proxy
  template:
    metadata:
      labels:
        app: telepresence-proxy
    spec:
      containers:
      - name: telepresence-proxy
        image: docker.io/datawire/aes:$version$
        command: [ "traffic-manager" ]
        ports:
          - name: sshd
            containerPort: 8022
        env:
          - name: AMBASSADOR_NAMESPACE
            valueFrom:
              fieldRef:
                fieldPath: metadata.namespace
          - name: REDIS_URL
            value: ambassador-redis:6379
        volumeMounts:
          - mountPath: /tmp/ambassador-pod-info
            name: ambassador-pod-info
      restartPolicy: Always
      serviceAccountName: traffic-manager
      terminationGracePeriodSeconds: 0
      volumes:
      - downwardAPI:
          items:
          - fieldRef:
              fieldPath: metadata.labels
            path: labels
        name: ambassador-pod-info
```

**Note**: If you do not wish to grant read privileges on `Secrets` to the `traffic-manager` `ServiceAccount`, you may mount the `ambassador-edge-stack` secret containing the license key in an extra volume and reference it using the `AMBASSADOR_LICENSE_FILE` environment variable:

```yaml
    # [...]
    env:
    - name: AMBASSADOR_LICENSE_FILE
      value: /.config/ambassador/license-key
    # [...]
    volumeMounts:
    - mountPath: /.config/ambassador
      name: ambassador-edge-stack-secrets
      readOnly: true
  # [...]
  volumes:
  - name: ambassador-edge-stack-secrets
    secret:
      secretName: ambassador-edge-stack
``` 

### Traffic Agent

Any pod running in a cluster with a Traffic Manager can opt in to intercept functionality by including the Traffic Agent container.

#### Configuring RBAC

Since the Traffic Agent is built on Ambassador Edge Stack, it needs a subset of the same RBAC permissions that Ambassador does. The easiest way to provide this is to create a `ServiceAccount` in your service's namespace, bound to the `traffic-agent` `Role` or `ClusterRole`:

```yaml
# This is traffic-agent-rbac.yaml
---
apiVersion: v1
kind: ServiceAccount
metadata:
  name: traffic-agent
  namespace: default
  labels:
    product: aes
---
## After creating the ServiceAccount, create a service-account-token for traffic-agent with a matching name.
## Since the ambassador-injector will use this token name, it must be deterministic and not auto-generated.
apiVersion: v1
kind: Secret
metadata:
  name: traffic-agent
  namespace: default
  annotations:
    kubernetes.io/service-account.name: traffic-agent
type: kubernetes.io/service-account-token
---
apiVersion: rbac.authorization.k8s.io/v1beta1
kind: ClusterRole
metadata:
  name: traffic-agent
rules:
  - apiGroups: [""]
    resources: [ "namespaces", "services", "secrets" ]
    verbs: ["get", "list", "watch"]
  - apiGroups: [ "getambassador.io" ]
    resources: [ "*" ]
    verbs: ["get", "list", "watch", "update"]
---
apiVersion: rbac.authorization.k8s.io/v1beta1
kind: ClusterRoleBinding
metadata:
  name: traffic-agent
  labels:
    product: aes
roleRef:
  apiGroup: rbac.authorization.k8s.io
  kind: ClusterRole
  name: traffic-agent
subjects:
  - name: traffic-agent
    namespace: default
    kind: ServiceAccount
```

Copy the above YAML into `traffic-agent-rbac.yaml` and, if necessary, edit the two `namespace`s appropriately. Apply the manifests to your cluster with `kubectl apply -f traffic-agent-rbac.yaml`.

If you want to include the Traffic Agent with multiple services, they can all use the same `ServiceAccount` name, as long as it exists in every namespace.

Alternatively, if you already have specific `ServiceAccounts` defined for each of your pod, you may grant all of them the additional `traffic-agent` permissions:

```yaml
---
apiVersion: rbac.authorization.k8s.io/v1beta1
kind: ClusterRoleBinding
metadata:
  name: traffic-agent
  labels:
    product: aes
roleRef:
  apiGroup: rbac.authorization.k8s.io
  kind: ClusterRole
  name: traffic-agent
subjects:
  - name: system:serviceaccounts
    kind: Group
    apiGroup: rbac.authorization.k8s.io
``` 

#### Manual Traffic Agent Sidecar Configuration

You'll need to modify the YAML for each microservice to include the Traffic Agent. We'll start with a set of manifests for a simple microservice:

```yaml
# This is hello.yaml
---
apiVersion: v1
kind: Service
metadata:
  name: hello
  namespace: default
  labels:
    app: hello
spec:
  selector:
    app: hello
  ports:
    - protocol: TCP
      port: 80
      targetPort: http              # Application port
---
apiVersion: apps/v1
kind: Deployment
metadata:
  name: hello
  namespace: default
  labels:
    app: hello
spec:
  replicas: 1
  selector:
    matchLabels:
      app: hello
  template:
    metadata:
      labels:
        app: hello
    spec:
      containers:                   # Application container
        - name: hello
          image: docker.io/datawire/hello-world:latest
          ports:
            - name: http
              containerPort: 8000   # Application port
```

In order to run the sidecar:
- you need to include the Traffic Agent container in the microservice pod;
- you need to switch the microservice's `Service` definition to point to the Traffic Agent's listening port (using named ports such as `http` or `https` allow us to change the `Pod` definition without changing the `Service` definition); and
- you need to tell the Traffic Agent how to set up for the microservice, using environment variables.

Here is a modified set of manifests that includes the Traffic Agent (with notes below):

```yaml
# This is hello-intercept.yaml
---
apiVersion: v1
kind: Service
metadata:
  name: hello
  namespace: default
  labels:
    app: hello
spec:
  selector:
    app: hello
  ports:
    - protocol: TCP
      port: 80
      targetPort: http              # Traffic Agent listen port (note 1)
---
apiVersion: apps/v1
kind: Deployment
metadata:
  name: hello
  namespace: default
  labels:
    app: hello
spec:
  replicas: 1
  selector:
    matchLabels:
      app: hello
  template:
    metadata:
      labels:
        app: hello
    spec:
      containers:
        - name: hello               # Application container (note 2)
          image: docker.io/datawire/hello-world:latest
          ports:
            - containerPort: 8000   # Application port
        - name: traffic-agent       # Traffic Agent container (note 3)
          image: docker.io/datawire/aes:$version$ # (note 4)
          ports:
            - name: http
              containerPort: 9900   # Traffic Agent listen port
          env:
          - name: AGENT_SERVICE     # Name to use for intercepting (note 5)
            value: hello
          - name: AGENT_PORT        # Port on which to talk to the microservice (note 6)
            value: "8000"
          - name: AGENT_MANAGER_NAMESPACE # Namespace for contacting the Traffic Manager (note 7)
            value: ambassador
          - name: AMBASSADOR_NAMESPACE # Namespace in which this microservice is running (note 8)
            valueFrom:
              fieldRef:
                fieldPath: metadata.namespace
          - name: AMBASSADOR_SINGLE_NAMESPACE # Traffic Agent container can run in a single-namespace (note 9)
            value: "true"
          - name: AGENT_LISTEN_PORT # Port on which to listen for connections (note 10)
            value: "9900"
      serviceAccountName: traffic-agent # The pod runs with traffic-agent RBAC
```

Key points include:

- **Note 1**: The `Service` now points to the Traffic Agent’s listen port (named `http`, 9900) instead of the application’s port (8000).
- **Note 2**: The microservice's application container is actually unchanged.
- **Note 3**: The Traffic Agent's container has been added.
- **Note 4**: The Traffic Agent is included in the AES image.
- **Note 5**: The `AGENT_SERVICE` environment variable is mandatory. It sets the name that the Traffic Agent will report to the Traffic Manager for this microservice: you will have to provide this name to intercept this microservice.
- **Note 6**: The `AGENT_PORT` environment variable is mandatory. It tells the Traffic Agent the local port on which the microservice is listening.
- **Note 7**: The `AGENT_MANAGER_NAMESPACE` environment variable tells the Traffic Agent the namespace in which it will be able to find the Traffic Manager. If not present, it defaults to the `ambassador` namespace.
- **Note 8**: The `AMBASSADOR_NAMESPACE` environment variable is mandatory. It lets the Traffic Agent tell the Traffic Manager the namespace in which the microservice is running. 
- **Note 9**: The `AMBASSADOR_SINGLE_NAMESPACE` environment variable tells the Traffic Agent to watch resources only in its current namespace. This allows the `traffic-agent` `ServiceAccount` to only have `Role` permissions instead of a cluster-wide `ClusterRole`.
- **Note 10**: The `AGENT_LISTEN_PORT` environment variable tells the Traffic Agent the port on which to listen for incoming connections. The `Service` must point to this port (see Note 1). If not present, it defaults to port 9900.

#### Automatic Traffic Agent Sidecar Injection

If you wish to allow automatic Traffic Agent sidecar injection in any deployment without having to manually configure the extra container, you may install the `ambassador-injector` AdmissionController:

1. Generate a (self-signed) TLS certificate and key to be used by the webhook server. The certificate will be issued for the Common Name (CN) of `ambassador-injector.ambassador.svc`, which is the cluster-internal DNS name for the service. TLS is mandatory when using a `MutatingWebhookConfiguration`. The certificates generated in this example are valid for 365 days:
    ```shell script
    # Generate the CA cert and private key
    openssl req -days 365 -nodes -new -x509 -keyout ca.key -out ca.crt \
      -subj "/CN=Ambassador Edge Stack Admission Controller Webhook CA"
    
    # Generate the private key for the webhook server
    openssl genrsa -out key.pem 2048
    
    # Generate a Certificate Signing Request (CSR) for the private key, and sign it with the private key of the CA.
    openssl req -new -key key.pem -subj "/CN=ambassador-injector.ambassador.svc" \
        | openssl x509 -req -days 365 -CA ca.crt -CAkey ca.key -CAcreateserial -out crt.pem
    
    # Encode the certificates
    cat ca.crt | base64 > CA_BUNDLE_BASE64
    cat key.pem | base64 > CRT_PEM_BASE64
    cat crt.pem | base64 > KEY_PEM_BASE64
    ```
2. In the manifest below, replace the `$CA_BUNDLE_BASE64$`, `$CRT_PEM_BASE64$` and `$KEY_PEM_BASE64$` placeholders using the values from Step 1, and save the manifest into a file called `ambassador-injector.yaml`.
3. Apply the manifest to your cluster with `kubectl apply -f ambassador-injector.yaml`.

```yaml
# This is ambassador-injector.yaml
---
kind: Secret
apiVersion: v1
metadata:
  name: ambassador-injector-tls
  namespace: ambassador
type: Opaque
data:
  crt.pem: $CRT_PEM_BASE64$
  key.pem: $KEY_PEM_BASE64$
---
apiVersion: apps/v1
kind: Deployment
metadata:
  name: ambassador-injector
  namespace: ambassador
spec:
  replicas: 1
  selector:
    matchLabels:
      app.kubernetes.io/name: ambassador-injector
      app.kubernetes.io/instance: ambassador
  template:
    metadata:
      labels:
        app.kubernetes.io/name: ambassador-injector
        app.kubernetes.io/instance: ambassador
    spec:
      containers:
        - name: webhook
          image: docker.io/datawire/aes:$version$
          command: [ "aes-injector" ]
          env:
            - name: TRAFFIC_AGENT_IMAGE                # Mandatory. The Traffic Agent is included in the AES image.
              value: docker.io/datawire/aes:$version$
            - name: TRAFFIC_AGENT_SERVICE_ACCOUNT_NAME # Optional. The Injector can configure the sidecar to use a specific ServiceAccount and service-account-token. if unspecified, the original Pod ServiceAccount is used.
              value: traffic-agent
            - name: TRAFFIC_AGENT_AGENT_LISTEN_PORT    # Optional. The port on which the Traffic Agent will listen. Defaults to "9900".
              value: "9900"
            - name: AGENT_MANAGER_NAMESPACE            # Optional. Namespace for contacting the Traffic Manager. Defaults to "ambassador".
              value: ambassador
          ports:
            - containerPort: 8443
              name: https
          livenessProbe:
            httpGet:
              path: /healthz
              port: https
              scheme: HTTPS
          volumeMounts:
            - mountPath: /var/run/secrets/tls
              name: tls
              readOnly: true
      volumes:
        - name: tls
          secret:
            secretName: ambassador-injector-tls
---
apiVersion: v1
kind: Service
metadata:
  name: ambassador-injector
  namespace: ambassador
spec:
  type: ClusterIP
  selector:
    app.kubernetes.io/name: ambassador-injector
    app.kubernetes.io/instance: ambassador
  ports:
    - name: ambassador-injector
      port: 443
      targetPort: https
---
apiVersion: admissionregistration.k8s.io/v1beta1
kind: MutatingWebhookConfiguration
metadata:
  name: ambassador-injector-webhook-config
webhooks:
  - name: ambassador-injector.getambassador.io
    clientConfig:
      service:
        name: ambassador-injector
        namespace: ambassador
        path: "/traffic-agent"
      caBundle: $CA_BUNDLE_BASE64$
    failurePolicy: Ignore
    rules:
      - operations: ["CREATE"]
        apiGroups: [""]
        apiVersions: ["v1"]
        resources: ["pods"]
```

Once the `ambassador-injector` is installed, you may modify your service manifest to include automatic Traffic Agent sidecar injection. Using the example `hello.yaml` deployment from above, enabling sidecar injection is easy using the `getambassador.io/inject-traffic-agent: enabled` annotation on any Pod definition:

```yaml
# This is hello-automatic-injection.yaml
---
apiVersion: v1
kind: Service
metadata:
  name: hello
  namespace: default
  labels:
    app: hello
spec:
  selector:
    app: hello
  ports:
    - protocol: TCP
      port: 80
      targetPort: http              # Application port
---
apiVersion: getambassador.io/v2
kind: Mapping
metadata:
  name: hello
  namespace: default
  labels:
    app: hello
spec:
  prefix: /hello/
  service: hello:80
---
apiVersion: apps/v1
kind: Deployment
metadata:
  name: hello
  namespace: default
  labels:
    app: hello
spec:
  replicas: 1
  selector:
    matchLabels:
      app: hello
  template:
    metadata:
      annotations:
        getambassador.io/inject-traffic-agent: enabled # Enable automatic Traffic Agent sidecar injection
      labels:
        app: hello
    spec:
      containers:                   # Application container
        - name: hello
          image: docker.io/datawire/hello-world:latest
          ports:
            - name: http
              containerPort: 8000   # Application port unchanged, ambassador-injector will detect named ports `http` and `https` and reconfigure port settings on the Pod.
```

#### TLS Support

If other microservices in the cluster expect to speak TLS to this microservice, tell the Traffic Agent to terminate TLS:
- Set the `AGENT_TLS_TERM_SECRET` environment variable, or the `getambassador.io/inject-terminating-tls-secret` pod annotation if using `ambassador-injector`, to the name of a Kubernetes Secret that contains a TLS certificate
- The Traffic Agent will terminate TLS on its listen port (named `https` instead of `http`; 9900 by default) using the named certificate
- The Traffic Agent will not accept cleartext communication when configured to terminate TLS

If this microservice expects incoming requests to speak TLS, tell the Traffic Agent to originate TLS:
- Set the `AGENT_TLS_ORIG_SECRET` environment variable, or the `getambassador.io/inject-originating-tls-secret` pod annotation if using `ambassador-injector`, to the name of a Kubernetes Secret that contains a TLS certificate
- The Traffic Agent will use that certificate originate HTTPS requests to the application

### Ambassador Edge Stack

To enable Preview URLs, you must first enable preview URL processing in one or more Host resources. Ambassador Edge Stack uses Host resources to configure various aspects of a given host. Enabling preview URLs is as simple as adding the `previewUrl` section, setting `enabled` to `true`, and setting `type` to `path`:

```yaml
# This is minimal-host-preview-url.yaml
apiVersion: getambassador.io/v2
kind: Host
metadata:
  name: minimal-host
spec:
  hostname: host.example.com
  acmeProvider:
    email: julian@example.com
  previewUrl:
    enabled: true
    type: path
```

**Note**: If you already had an active Edge Control Daemon connection to the cluster, you must reconnect to the cluster for the Edge Control Daemon to detect the change to the Host resource. This limitation will be removed in the future.

## What's Next?

See how [Edge Control commands can be used in action](service-preview-quick-start) to establish outbound connectivity with a remote Kubernetes cluster and intercept inbound requests.
>>>>>>> 3df39299
<|MERGE_RESOLUTION|>--- conflicted
+++ resolved
@@ -22,572 +22,4 @@
 
 3. The [Edge Control](edge-control) local client, which runs in your local environment (Linux or Mac OS X). The client is the command line interface to the Traffic Manager.
 
-<<<<<<< HEAD
-See the [Service Preview reference](service-preview-reference) for more information on how these components work.
-=======
-For Preview URLs to function, Ambassador Edge Stack must be running as your API gateway.
-
-## Preview URLs
-
-Ambassador Edge Stack, when used as your cluster's API gateway, offers the ability to use preview URLs. Just as you can access your application at a specific URL, you can access the development version of the same application through a Preview URL. When AES detects a Preview URL at the edge, it rewrites the request to look like a normal request but with a service preview header added. 
-
-## Installing and Configuring Service Preview
-
-To get started with Service Preview, you'll need to [download and install the `edgectl` client](edge-control#installing-edge-control).
-
-> If you are a new user, or you are looking to start using Ambassador Edge Stack with Service Preview on a fresh installation, the `edgectl install` command will get you up and running in no time with a pre-configured Traffic Manager and Traffic Agent supported by automatic sidecar injection.
-
-
-To use Preview URLs, you must [enable preview URL processing in one or more Host](#ambassador-edge-stack) resources used by Ambassador Edge Stack.
-
-The following sections contain detailed instructions for a manual installation of the Traffic Manager and configuration of a Traffic Agent in the same namespace as an existing Ambassador Edge Stack installation.
-
-### Traffic Manager
-
-The Traffic Manager is the central point of communication between Traffic Agents in the cluster and Edge Control Daemons on developer workstations.
-
-
-1. Ensure that you have a fully functional Ambassador Edge Stack installation with a valid license key installed in your cluster.
-2. Save the manifest below into a file called `traffic-manager.yaml`.
-3. Apply the manifest to your cluster with `kubectl apply -f traffic-manager.yaml`.
-
-```yaml
-# This is traffic-manager.yaml
----
-apiVersion: v1
-kind: ServiceAccount
-metadata:
-  name: traffic-manager
-  namespace: ambassador
----
-apiVersion: rbac.authorization.k8s.io/v1beta1
-kind: ClusterRole
-metadata:
-  name: traffic-manager
-rules:
-  - apiGroups: [""]
-    resources: ["namespaces", "services", "pods", "secrets"]
-    verbs: ["get", "list", "watch"]
----
-apiVersion: rbac.authorization.k8s.io/v1beta1
-kind: ClusterRoleBinding
-metadata:
-  name: traffic-manager
-roleRef:
-  apiGroup: rbac.authorization.k8s.io
-  kind: ClusterRole
-  name: traffic-manager
-subjects:
-  - kind: ServiceAccount
-    name: traffic-manager
-    namespace: ambassador
----
-apiVersion: v1
-kind: Service
-metadata:
-  name: telepresence-proxy
-  namespace: ambassador
-spec:
-  type: ClusterIP
-  clusterIP: None
-  selector:
-    app: telepresence-proxy
-  ports:
-    - name: sshd
-      protocol: TCP
-      port: 8022
-    - name: api
-      protocol: TCP
-      port: 8081
----
-apiVersion: apps/v1
-kind: Deployment
-metadata:
-  name: telepresence-proxy
-  namespace: ambassador
-  labels:
-    app: telepresence-proxy
-spec:
-  replicas: 1
-  selector:
-    matchLabels:
-      app: telepresence-proxy
-  template:
-    metadata:
-      labels:
-        app: telepresence-proxy
-    spec:
-      containers:
-      - name: telepresence-proxy
-        image: docker.io/datawire/aes:$version$
-        command: [ "traffic-manager" ]
-        ports:
-          - name: sshd
-            containerPort: 8022
-        env:
-          - name: AMBASSADOR_NAMESPACE
-            valueFrom:
-              fieldRef:
-                fieldPath: metadata.namespace
-          - name: REDIS_URL
-            value: ambassador-redis:6379
-        volumeMounts:
-          - mountPath: /tmp/ambassador-pod-info
-            name: ambassador-pod-info
-      restartPolicy: Always
-      serviceAccountName: traffic-manager
-      terminationGracePeriodSeconds: 0
-      volumes:
-      - downwardAPI:
-          items:
-          - fieldRef:
-              fieldPath: metadata.labels
-            path: labels
-        name: ambassador-pod-info
-```
-
-**Note**: If you do not wish to grant read privileges on `Secrets` to the `traffic-manager` `ServiceAccount`, you may mount the `ambassador-edge-stack` secret containing the license key in an extra volume and reference it using the `AMBASSADOR_LICENSE_FILE` environment variable:
-
-```yaml
-    # [...]
-    env:
-    - name: AMBASSADOR_LICENSE_FILE
-      value: /.config/ambassador/license-key
-    # [...]
-    volumeMounts:
-    - mountPath: /.config/ambassador
-      name: ambassador-edge-stack-secrets
-      readOnly: true
-  # [...]
-  volumes:
-  - name: ambassador-edge-stack-secrets
-    secret:
-      secretName: ambassador-edge-stack
-``` 
-
-### Traffic Agent
-
-Any pod running in a cluster with a Traffic Manager can opt in to intercept functionality by including the Traffic Agent container.
-
-#### Configuring RBAC
-
-Since the Traffic Agent is built on Ambassador Edge Stack, it needs a subset of the same RBAC permissions that Ambassador does. The easiest way to provide this is to create a `ServiceAccount` in your service's namespace, bound to the `traffic-agent` `Role` or `ClusterRole`:
-
-```yaml
-# This is traffic-agent-rbac.yaml
----
-apiVersion: v1
-kind: ServiceAccount
-metadata:
-  name: traffic-agent
-  namespace: default
-  labels:
-    product: aes
----
-## After creating the ServiceAccount, create a service-account-token for traffic-agent with a matching name.
-## Since the ambassador-injector will use this token name, it must be deterministic and not auto-generated.
-apiVersion: v1
-kind: Secret
-metadata:
-  name: traffic-agent
-  namespace: default
-  annotations:
-    kubernetes.io/service-account.name: traffic-agent
-type: kubernetes.io/service-account-token
----
-apiVersion: rbac.authorization.k8s.io/v1beta1
-kind: ClusterRole
-metadata:
-  name: traffic-agent
-rules:
-  - apiGroups: [""]
-    resources: [ "namespaces", "services", "secrets" ]
-    verbs: ["get", "list", "watch"]
-  - apiGroups: [ "getambassador.io" ]
-    resources: [ "*" ]
-    verbs: ["get", "list", "watch", "update"]
----
-apiVersion: rbac.authorization.k8s.io/v1beta1
-kind: ClusterRoleBinding
-metadata:
-  name: traffic-agent
-  labels:
-    product: aes
-roleRef:
-  apiGroup: rbac.authorization.k8s.io
-  kind: ClusterRole
-  name: traffic-agent
-subjects:
-  - name: traffic-agent
-    namespace: default
-    kind: ServiceAccount
-```
-
-Copy the above YAML into `traffic-agent-rbac.yaml` and, if necessary, edit the two `namespace`s appropriately. Apply the manifests to your cluster with `kubectl apply -f traffic-agent-rbac.yaml`.
-
-If you want to include the Traffic Agent with multiple services, they can all use the same `ServiceAccount` name, as long as it exists in every namespace.
-
-Alternatively, if you already have specific `ServiceAccounts` defined for each of your pod, you may grant all of them the additional `traffic-agent` permissions:
-
-```yaml
----
-apiVersion: rbac.authorization.k8s.io/v1beta1
-kind: ClusterRoleBinding
-metadata:
-  name: traffic-agent
-  labels:
-    product: aes
-roleRef:
-  apiGroup: rbac.authorization.k8s.io
-  kind: ClusterRole
-  name: traffic-agent
-subjects:
-  - name: system:serviceaccounts
-    kind: Group
-    apiGroup: rbac.authorization.k8s.io
-``` 
-
-#### Manual Traffic Agent Sidecar Configuration
-
-You'll need to modify the YAML for each microservice to include the Traffic Agent. We'll start with a set of manifests for a simple microservice:
-
-```yaml
-# This is hello.yaml
----
-apiVersion: v1
-kind: Service
-metadata:
-  name: hello
-  namespace: default
-  labels:
-    app: hello
-spec:
-  selector:
-    app: hello
-  ports:
-    - protocol: TCP
-      port: 80
-      targetPort: http              # Application port
----
-apiVersion: apps/v1
-kind: Deployment
-metadata:
-  name: hello
-  namespace: default
-  labels:
-    app: hello
-spec:
-  replicas: 1
-  selector:
-    matchLabels:
-      app: hello
-  template:
-    metadata:
-      labels:
-        app: hello
-    spec:
-      containers:                   # Application container
-        - name: hello
-          image: docker.io/datawire/hello-world:latest
-          ports:
-            - name: http
-              containerPort: 8000   # Application port
-```
-
-In order to run the sidecar:
-- you need to include the Traffic Agent container in the microservice pod;
-- you need to switch the microservice's `Service` definition to point to the Traffic Agent's listening port (using named ports such as `http` or `https` allow us to change the `Pod` definition without changing the `Service` definition); and
-- you need to tell the Traffic Agent how to set up for the microservice, using environment variables.
-
-Here is a modified set of manifests that includes the Traffic Agent (with notes below):
-
-```yaml
-# This is hello-intercept.yaml
----
-apiVersion: v1
-kind: Service
-metadata:
-  name: hello
-  namespace: default
-  labels:
-    app: hello
-spec:
-  selector:
-    app: hello
-  ports:
-    - protocol: TCP
-      port: 80
-      targetPort: http              # Traffic Agent listen port (note 1)
----
-apiVersion: apps/v1
-kind: Deployment
-metadata:
-  name: hello
-  namespace: default
-  labels:
-    app: hello
-spec:
-  replicas: 1
-  selector:
-    matchLabels:
-      app: hello
-  template:
-    metadata:
-      labels:
-        app: hello
-    spec:
-      containers:
-        - name: hello               # Application container (note 2)
-          image: docker.io/datawire/hello-world:latest
-          ports:
-            - containerPort: 8000   # Application port
-        - name: traffic-agent       # Traffic Agent container (note 3)
-          image: docker.io/datawire/aes:$version$ # (note 4)
-          ports:
-            - name: http
-              containerPort: 9900   # Traffic Agent listen port
-          env:
-          - name: AGENT_SERVICE     # Name to use for intercepting (note 5)
-            value: hello
-          - name: AGENT_PORT        # Port on which to talk to the microservice (note 6)
-            value: "8000"
-          - name: AGENT_MANAGER_NAMESPACE # Namespace for contacting the Traffic Manager (note 7)
-            value: ambassador
-          - name: AMBASSADOR_NAMESPACE # Namespace in which this microservice is running (note 8)
-            valueFrom:
-              fieldRef:
-                fieldPath: metadata.namespace
-          - name: AMBASSADOR_SINGLE_NAMESPACE # Traffic Agent container can run in a single-namespace (note 9)
-            value: "true"
-          - name: AGENT_LISTEN_PORT # Port on which to listen for connections (note 10)
-            value: "9900"
-      serviceAccountName: traffic-agent # The pod runs with traffic-agent RBAC
-```
-
-Key points include:
-
-- **Note 1**: The `Service` now points to the Traffic Agent’s listen port (named `http`, 9900) instead of the application’s port (8000).
-- **Note 2**: The microservice's application container is actually unchanged.
-- **Note 3**: The Traffic Agent's container has been added.
-- **Note 4**: The Traffic Agent is included in the AES image.
-- **Note 5**: The `AGENT_SERVICE` environment variable is mandatory. It sets the name that the Traffic Agent will report to the Traffic Manager for this microservice: you will have to provide this name to intercept this microservice.
-- **Note 6**: The `AGENT_PORT` environment variable is mandatory. It tells the Traffic Agent the local port on which the microservice is listening.
-- **Note 7**: The `AGENT_MANAGER_NAMESPACE` environment variable tells the Traffic Agent the namespace in which it will be able to find the Traffic Manager. If not present, it defaults to the `ambassador` namespace.
-- **Note 8**: The `AMBASSADOR_NAMESPACE` environment variable is mandatory. It lets the Traffic Agent tell the Traffic Manager the namespace in which the microservice is running. 
-- **Note 9**: The `AMBASSADOR_SINGLE_NAMESPACE` environment variable tells the Traffic Agent to watch resources only in its current namespace. This allows the `traffic-agent` `ServiceAccount` to only have `Role` permissions instead of a cluster-wide `ClusterRole`.
-- **Note 10**: The `AGENT_LISTEN_PORT` environment variable tells the Traffic Agent the port on which to listen for incoming connections. The `Service` must point to this port (see Note 1). If not present, it defaults to port 9900.
-
-#### Automatic Traffic Agent Sidecar Injection
-
-If you wish to allow automatic Traffic Agent sidecar injection in any deployment without having to manually configure the extra container, you may install the `ambassador-injector` AdmissionController:
-
-1. Generate a (self-signed) TLS certificate and key to be used by the webhook server. The certificate will be issued for the Common Name (CN) of `ambassador-injector.ambassador.svc`, which is the cluster-internal DNS name for the service. TLS is mandatory when using a `MutatingWebhookConfiguration`. The certificates generated in this example are valid for 365 days:
-    ```shell script
-    # Generate the CA cert and private key
-    openssl req -days 365 -nodes -new -x509 -keyout ca.key -out ca.crt \
-      -subj "/CN=Ambassador Edge Stack Admission Controller Webhook CA"
-    
-    # Generate the private key for the webhook server
-    openssl genrsa -out key.pem 2048
-    
-    # Generate a Certificate Signing Request (CSR) for the private key, and sign it with the private key of the CA.
-    openssl req -new -key key.pem -subj "/CN=ambassador-injector.ambassador.svc" \
-        | openssl x509 -req -days 365 -CA ca.crt -CAkey ca.key -CAcreateserial -out crt.pem
-    
-    # Encode the certificates
-    cat ca.crt | base64 > CA_BUNDLE_BASE64
-    cat key.pem | base64 > CRT_PEM_BASE64
-    cat crt.pem | base64 > KEY_PEM_BASE64
-    ```
-2. In the manifest below, replace the `$CA_BUNDLE_BASE64$`, `$CRT_PEM_BASE64$` and `$KEY_PEM_BASE64$` placeholders using the values from Step 1, and save the manifest into a file called `ambassador-injector.yaml`.
-3. Apply the manifest to your cluster with `kubectl apply -f ambassador-injector.yaml`.
-
-```yaml
-# This is ambassador-injector.yaml
----
-kind: Secret
-apiVersion: v1
-metadata:
-  name: ambassador-injector-tls
-  namespace: ambassador
-type: Opaque
-data:
-  crt.pem: $CRT_PEM_BASE64$
-  key.pem: $KEY_PEM_BASE64$
----
-apiVersion: apps/v1
-kind: Deployment
-metadata:
-  name: ambassador-injector
-  namespace: ambassador
-spec:
-  replicas: 1
-  selector:
-    matchLabels:
-      app.kubernetes.io/name: ambassador-injector
-      app.kubernetes.io/instance: ambassador
-  template:
-    metadata:
-      labels:
-        app.kubernetes.io/name: ambassador-injector
-        app.kubernetes.io/instance: ambassador
-    spec:
-      containers:
-        - name: webhook
-          image: docker.io/datawire/aes:$version$
-          command: [ "aes-injector" ]
-          env:
-            - name: TRAFFIC_AGENT_IMAGE                # Mandatory. The Traffic Agent is included in the AES image.
-              value: docker.io/datawire/aes:$version$
-            - name: TRAFFIC_AGENT_SERVICE_ACCOUNT_NAME # Optional. The Injector can configure the sidecar to use a specific ServiceAccount and service-account-token. if unspecified, the original Pod ServiceAccount is used.
-              value: traffic-agent
-            - name: TRAFFIC_AGENT_AGENT_LISTEN_PORT    # Optional. The port on which the Traffic Agent will listen. Defaults to "9900".
-              value: "9900"
-            - name: AGENT_MANAGER_NAMESPACE            # Optional. Namespace for contacting the Traffic Manager. Defaults to "ambassador".
-              value: ambassador
-          ports:
-            - containerPort: 8443
-              name: https
-          livenessProbe:
-            httpGet:
-              path: /healthz
-              port: https
-              scheme: HTTPS
-          volumeMounts:
-            - mountPath: /var/run/secrets/tls
-              name: tls
-              readOnly: true
-      volumes:
-        - name: tls
-          secret:
-            secretName: ambassador-injector-tls
----
-apiVersion: v1
-kind: Service
-metadata:
-  name: ambassador-injector
-  namespace: ambassador
-spec:
-  type: ClusterIP
-  selector:
-    app.kubernetes.io/name: ambassador-injector
-    app.kubernetes.io/instance: ambassador
-  ports:
-    - name: ambassador-injector
-      port: 443
-      targetPort: https
----
-apiVersion: admissionregistration.k8s.io/v1beta1
-kind: MutatingWebhookConfiguration
-metadata:
-  name: ambassador-injector-webhook-config
-webhooks:
-  - name: ambassador-injector.getambassador.io
-    clientConfig:
-      service:
-        name: ambassador-injector
-        namespace: ambassador
-        path: "/traffic-agent"
-      caBundle: $CA_BUNDLE_BASE64$
-    failurePolicy: Ignore
-    rules:
-      - operations: ["CREATE"]
-        apiGroups: [""]
-        apiVersions: ["v1"]
-        resources: ["pods"]
-```
-
-Once the `ambassador-injector` is installed, you may modify your service manifest to include automatic Traffic Agent sidecar injection. Using the example `hello.yaml` deployment from above, enabling sidecar injection is easy using the `getambassador.io/inject-traffic-agent: enabled` annotation on any Pod definition:
-
-```yaml
-# This is hello-automatic-injection.yaml
----
-apiVersion: v1
-kind: Service
-metadata:
-  name: hello
-  namespace: default
-  labels:
-    app: hello
-spec:
-  selector:
-    app: hello
-  ports:
-    - protocol: TCP
-      port: 80
-      targetPort: http              # Application port
----
-apiVersion: getambassador.io/v2
-kind: Mapping
-metadata:
-  name: hello
-  namespace: default
-  labels:
-    app: hello
-spec:
-  prefix: /hello/
-  service: hello:80
----
-apiVersion: apps/v1
-kind: Deployment
-metadata:
-  name: hello
-  namespace: default
-  labels:
-    app: hello
-spec:
-  replicas: 1
-  selector:
-    matchLabels:
-      app: hello
-  template:
-    metadata:
-      annotations:
-        getambassador.io/inject-traffic-agent: enabled # Enable automatic Traffic Agent sidecar injection
-      labels:
-        app: hello
-    spec:
-      containers:                   # Application container
-        - name: hello
-          image: docker.io/datawire/hello-world:latest
-          ports:
-            - name: http
-              containerPort: 8000   # Application port unchanged, ambassador-injector will detect named ports `http` and `https` and reconfigure port settings on the Pod.
-```
-
-#### TLS Support
-
-If other microservices in the cluster expect to speak TLS to this microservice, tell the Traffic Agent to terminate TLS:
-- Set the `AGENT_TLS_TERM_SECRET` environment variable, or the `getambassador.io/inject-terminating-tls-secret` pod annotation if using `ambassador-injector`, to the name of a Kubernetes Secret that contains a TLS certificate
-- The Traffic Agent will terminate TLS on its listen port (named `https` instead of `http`; 9900 by default) using the named certificate
-- The Traffic Agent will not accept cleartext communication when configured to terminate TLS
-
-If this microservice expects incoming requests to speak TLS, tell the Traffic Agent to originate TLS:
-- Set the `AGENT_TLS_ORIG_SECRET` environment variable, or the `getambassador.io/inject-originating-tls-secret` pod annotation if using `ambassador-injector`, to the name of a Kubernetes Secret that contains a TLS certificate
-- The Traffic Agent will use that certificate originate HTTPS requests to the application
-
-### Ambassador Edge Stack
-
-To enable Preview URLs, you must first enable preview URL processing in one or more Host resources. Ambassador Edge Stack uses Host resources to configure various aspects of a given host. Enabling preview URLs is as simple as adding the `previewUrl` section, setting `enabled` to `true`, and setting `type` to `path`:
-
-```yaml
-# This is minimal-host-preview-url.yaml
-apiVersion: getambassador.io/v2
-kind: Host
-metadata:
-  name: minimal-host
-spec:
-  hostname: host.example.com
-  acmeProvider:
-    email: julian@example.com
-  previewUrl:
-    enabled: true
-    type: path
-```
-
-**Note**: If you already had an active Edge Control Daemon connection to the cluster, you must reconnect to the cluster for the Edge Control Daemon to detect the change to the Host resource. This limitation will be removed in the future.
-
-## What's Next?
-
-See how [Edge Control commands can be used in action](service-preview-quick-start) to establish outbound connectivity with a remote Kubernetes cluster and intercept inbound requests.
->>>>>>> 3df39299
+See the [Service Preview reference](service-preview-reference) for more information on how these components work.