# Filters

Filters are used to extend Ambassador to modify or intercept an HTTP
request before sending to the the backend service.  You may use any of
the built-in Filter types, or use the `Plugin` filter type to run
custom code written in Golang.

Filters are created with the `Filter` resource type, which contains
global arguments to that filter.  Which Filter(s) to use for which
HTTP requests is then configured in `FilterPolicy` resources, which
may contain path-specific arguments to the filter.

## `Filter` Definition

Filters are created as `Filter` resources.  The body of the resource
spec depends on the filter type:

```yaml
---
apiVersion: getambassador.io/v1beta2
kind: Filter
metadata:
  name: "string"
spec:
  ambassador_id:           # optional; default is ["default"]
  - "string"
  ambassador_id: "string"  # no need for a list if there's only one value
  FILTER_TYPE:
    GLOBAL_FILTER_ARGUMENTS
```

### Filter Type: `OAuth2`

The `OAuth2` filter type performs OAuth2 authorization against an
identity provider implementing [OIDC Discovery][].

[OIDC Discovery]: https://openid.net/specs/openid-connect-discovery-1_0.html

#### `OAuth2` Global Arguments

```yaml
---
apiVersion: getambassador.io/v1beta2
kind: Filter
metadata:
  name: "example-filter"
spec:
  OAuth2:
    authorizationURL: "url-string"      # required
    clientURL:        "url-string"      # required
    stateTTL:         "duration-string" # optional; default is "5m"
    audience:         "string"
    clientID:         "string"
    secret:           "string"
    MaxStale:         "duration-string" # optional; default is "0"
```

 - `authorizationURL` identifies where to look for the
   `/.well-known/openid-configuration` descriptor to figure out how to
   talk to the OAuth2 provider. (Is this equivalent to what the OIDC
   Discovery spec calls the "Issuer"?  If so, should we rename it to
   Issuer?)
 - `clientURL` identifies a hostname that can appropriate set cookies
   for the application.  Only the scheme (`https://`) and authority
   (`example.com:1234`) parts are used; the path part of the URL is
   ignored.
 - stateTTL: TODO
 - audience: TODO
 - clientID: The client ID you got from your IDP.
 - secret: The client secret you got from your IDP.
 - `maxStale`: How long to keep stale cache OIDC replies for.  This
   sets the `max-stale` Cache-Control directive on requests, and also
   ignores the `no-store` and `no-cache` Cache-Control directives on
   responses.  This is useful for working with IDPs with
   mis-configured Cache-Control.

`"duration-string"` strings are parsed as a sequence of decimal
numbers, each with optional fraction and a unit suffix, such as
"300ms", "-1.5h" or "2h45m". Valid time units are "ns", "us" (or
"µs"), "ms", "s", "m", "h".  See [Go
`time.ParseDuration`][time.ParseDuration].

time.ParseDuration: https://golang.org/pkg/time/#ParseDuration

#### `OAuth2` Path-Specific Arguments

```
---
apiVersion: getambassador.io/v1beta2
kind: FilterPolicy
metadata:
  name: "example-filter-policy"
spec:
  rules:
  - host: "*"
    path: "*"
    filters:
    - name: "example-filter"
      arguments:
        scopes:
        - "scope1"
        - "scope2"
```

You may specify a list of OAuth2 scopes to apply to the authorization
request.

### Filter Type: `Plugin`

The `Plugin` filter type allows you to plug in your own custom code.
This code is compiled to a `.so` file, which you load in to the
Ambassador Pro container at `/etc/ambassador-plugins/${NAME}.so`.

### The Plugin Interface

This code is written in Golang, and must be compiled with the exact
compiler settings as Ambassador Pro.  As of Ambassador Pro v0.2.0-rc1,
that is:

 - `go` compiler `1.11.4`
 - `GOOS=linux`
 - `GOARCH=amd64`
 - `GO111MODULE=on`
 - `CGO_ENABLED=1`

Plugins are compiled with `go build -buildmode=plugin`, and must have
a `main.PluginMain` function with the signature `PluginMain(w
http.ResponseWriter, r *http.Request)`:

```go
package main

import (
	"net/http"
)

func PluginMain(w http.ResponseWriter, r *http.Request) { … }
```

`*http.Request` is the incoming HTTP request that can be mutated or
intercepted, which is done by `http.ResponseWriter`.

Headers can be mutated by calling `w.Header().Set(HEADERNAME, VALUE)`.
Finalize changes by calling `w.WriteHeader(http.StatusOK)`.

If you call `w.WriteHeader()` with any value other than 200
(`http.StatusOK`) instead of modifying the request, the plugin has
taken over the request, and the request will not be sent to the
backend service.  You can call `w.Write()` to write the body of an
error page.

<<<<<<< HEAD
## Creating Filter Plugins

We've made it easy for you to get started with writing a Filter
Plugin.
=======
## Creating and Deploying Filters

We've created an example filter that you can customize for your particular use case.
>>>>>>> 652e4178

1. Start with the example filter: `git clone
   https://github.com/datawire/apro-example-plugin/`.

2. Make code changes to `param-plugin.go`. Note: If you're developing a non-trivial filter, see the rapid development section below for a faster way to develop and test your filter.

3. Run `make DOCKER_REGISTRY=...`, setting `DOCKER_REGISTRY` to point
   to a registry you have access to. This will generate a Docker image
   named `$DOCKER_REGISTRY/amb-sidecar-plugin:VERSION`.

4. Push the image to your Docker registry: `docker push $DOCKER_REGISTRY/amb-sidecar-plugin:VERSION`.

5. Configure Ambassador Pro to use the plugin by creating a `Filter`
   and `FilterPolicy` CRD, as per above.

6. If you're adding additional headers, configure the `AuthService`
   configuration to allow the filter to inject the new header, e.g.,

   ```patch
   allowed_authorization_headers:
   - "Authorization"
   - "Client-Id"
   - "Client-Secret"
   +      - "X-Wikipedia"
   ```

<<<<<<< HEAD
7. Update the standard Ambassador Pro manifest to use your Docker
   image instead of the standard sidecar.

   ```patch
      containers:
      - name: ambassador-pro
   -    image: quay.io/datawire/ambassador_pro:amb-sidecar-0.1.2
   +    image: DOCKER_REGISTRY/amb-sidecar-plugin:VERSION
        ports:
        - name: ratelimit-grpc
          containerPort: 8081
        - name: ratelimit-debug
          containerPort: 6070
   ```

#### `Plugin` Global Arguments

```yaml
---
apiVersion: getambassador.io/v1beta2
kind: Filter
metadata:
  name: "example-filter" # This is how to refer to the Filter in a FilterPolicy
spec:
  Plugin:
    name: "string" # This tells it where to look for the compiled plugin file; "/etc/ambassador-plugins/${NAME}.so"
```

#### `Plugin` Path-Specific Arguments

Path specific arguments are not supported for Plugin filters at this
time.

## `FilterPolicy` Definition

`FilterPolicy` resources specify which filters (if any) to apply to
which HTTP requests.

```yaml
---
apiVersion: getambassador.io/v1beta2
kind: FilterPolicy
metadata:
  name: "example-filter-policy"
spec:
  rules:
  - host: "glob-string"
    path: "glob-string
    filters:                 # optional; omit or set to `null` to apply no filters to this request
    - name: "exampe-filter"  # required
      namespace: "string"    # optional; default is the same namespace as the FilterPolicy
      arguments: DEPENDS     # optional
```

The type of the `arguments` property is dependent on the which Filter
type is being referred to; see the "Path-Specific Arguments"
documentation for each Filter type.

When multiple `Filter`s are specified in a rule:

 * The filters are gone through in order
 * Later filters have access to _all_ headers inserted by earlier
   filters.
 * The final backend service (i.e., the service where the request will
   ultimately be routed) will only have access to inserted headers if
   they are listed in `allowed_authorization_headers` in the
   Ambassador annotation.
 * Filter processing is aborted by the first filter to return a
   non-200 status.

## Example

In the example below, the `param-filter` Filter Plugin is loaded, and
configured to run on requests to `/httpbin/`.

```yaml
---
apiVersion: getambassador.io/v1beta2
kind: Filter
metadata:
  name: param-filter # This is the name used in FilterPolicy
  namespace: standalone
spec:
  Plugin:
    name: param-filter # The plugin's `.so` file's base name

---
apiVersion: getambassador.io/v1beta2
kind: FilterPolicy
metadata:
  name: httpbin-policy
spec:
  rules:
  # Default to authorizing all requests with auth0
  - host: "*"
    path: "*"
    filters:
    - name: auth0
  # And also apply the param-filter to requests for /httpbin/
  - host: "*"
    path: /httpbin/*
    filters:
    - name: param-filter
    - name: auth0
  # But don't apply any filters to requests for /httpbin/ip
  - host: "*"
    path: /httpbin/ip
    filters: null
```
=======
7. Update the standard Ambassador Pro manifest to use your Docker image instead of the standard sidecar.

    ```patch
       containers:
       - name: ambassador-pro
    -    image: quay.io/datawire/ambassador_pro:amb-sidecar-0.1.2
    +    image: DOCKER_REGISTRY/amb-sidecar-plugin:VERSION
         ports:
         - name: ratelimit-grpc
           containerPort: 8081
         - name: ratelimit-debug
           containerPort: 6070
    ```

## Rapid development of a custom filter

During development, you may want to sidestep the deployment process for a faster development loop. The [apro-plugin-runner](https://github.com/datawire/apro-plugin-runner) helps you rapidly develop Ambassador filters.

To install the runner, follow these steps:

1. Clone the repository: `git clone https://github.com/datawire/apro-plugin-runner`.
2. Install the repository: `go get github.com/datawire/apro-plugin-runner`.
3. The binary is in placed in `$(go env GOPATH/bin)`. Make sure to update your `$PATH` to include this directory.

Now, you can quickly test and develop your filter.

1. In your filter directory, type: `apro-plugin-runner :8080 ./param-plugin.so`.
2. Test the filter by running `curl`:

    ```
    $ curl -v localhost:8080?db=2
    * Rebuilt URL to: localhost:8080/?db=2
    *   Trying ::1...
    * TCP_NODELAY set
    * Connected to localhost (::1) port 8080 (#0)
    > GET /?db=2 HTTP/1.1
    > Host: localhost:8080
    > User-Agent: curl/7.54.0
    > Accept: */*
    >
    < HTTP/1.1 200 OK
    < X-Dc: Even
    < Date: Mon, 25 Feb 2019 19:58:38 GMT
    < Content-Length: 0
    <
    * Connection #0 to host localhost left intact
    ```

    Note in the example above the `X-Dc` header is added. This lets you inspect the changes the filter is making to your HTTP header.
>>>>>>> 652e4178
<|MERGE_RESOLUTION|>--- conflicted
+++ resolved
@@ -149,16 +149,9 @@
 backend service.  You can call `w.Write()` to write the body of an
 error page.
 
-<<<<<<< HEAD
-## Creating Filter Plugins
-
-We've made it easy for you to get started with writing a Filter
-Plugin.
-=======
 ## Creating and Deploying Filters
 
 We've created an example filter that you can customize for your particular use case.
->>>>>>> 652e4178
 
 1. Start with the example filter: `git clone
    https://github.com/datawire/apro-example-plugin/`.
@@ -185,7 +178,6 @@
    +      - "X-Wikipedia"
    ```
 
-<<<<<<< HEAD
 7. Update the standard Ambassador Pro manifest to use your Docker
    image instead of the standard sidecar.
 
@@ -295,7 +287,7 @@
     path: /httpbin/ip
     filters: null
 ```
-=======
+
 7. Update the standard Ambassador Pro manifest to use your Docker image instead of the standard sidecar.
 
     ```patch
@@ -344,5 +336,4 @@
     * Connection #0 to host localhost left intact
     ```
 
-    Note in the example above the `X-Dc` header is added. This lets you inspect the changes the filter is making to your HTTP header.
->>>>>>> 652e4178
+    Note in the example above the `X-Dc` header is added. This lets you inspect the changes the filter is making to your HTTP header.