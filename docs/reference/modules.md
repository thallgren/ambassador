# Core Configuration: Modules

Modules let you enable and configure special behaviors for Ambassador, in ways that may apply to Ambassador as a whole or which may apply only to some mappings. The actual configuration possible for a given module depends on the module.

## The `ambassador` Module

If present, the `ambassador` module defines system-wide configuration. **You may very well not need this module.** The defaults in the `ambassador` module are:

```yaml
---
apiVersion: ambassador/v1
kind:  Module
name:  ambassador
config:
  # admin_port is the port where Ambassador's Envoy will listen for
  # low-level admin requests. You should almost never need to change
  # this.
  # admin_port: 8001

  # default_label_domain and default_labels set a default domain and
  # request labels to every request for use by rate limiting. For
  # more on how to use these, see the Rate Limit reference.

  # diag_port is the port where Ambassador will listen for requests
  # to the diagnostic service.
  # diag_port: 8877

  # The diagnostic service (at /ambassador/v0/diag/) defaults on, but
<<<<<<< HEAD
  # you can disable the api route. It will remain accessible on 
=======
  # you can disable the api route. It will remain accessible on
>>>>>>> e1293727
  # diag_port.
  # diagnostics:
  #   enabled: true

  # Should we do IPv4 DNS lookups when contacting services? Defaults to true,
  # but can be overridden in a [`Mapping`](/reference/mappings).
  # enable_ipv4: true
<<<<<<< HEAD
  
=======

>>>>>>> e1293727
  # Should we do IPv6 DNS lookups when contacting services? Defaults to false,
  # but can be overridden in a [`Mapping`](/reference/mappings).
  # enable_ipv6: false

  # liveness probe defaults on, but you can disable the api route.
  # It will remain accessible on diag_port.
  # liveness_probe:
  #   enabled: true

  # readiness probe defaults on, but you can disable the api route.
  # It will remain accessible on diag_port.
  # readiness_probe:
  #   enabled: true

  # If present, service_port will be the port Ambassador listens
  # on for microservice access. If not present, Ambassador will
  # use 443 if TLS is configured, 80 otherwise. In future releases
  # of Ambassador, this will change to 8080 when we run Ambassador
  # as non-root by default.
  # service_port: 80

  # statsd configures Ambassador statistics. These values can be
  # set in the Ambassador module or in an environment variable.
  # For more information, see the [Statistics reference](/reference/statistics/#exposing-statistics-via-statsd)

  # use_proxy_protocol controls whether Envoy will honor the PROXY
  # protocol on incoming requests.
  # use_proxy_proto: false

  # use_remote_address controls whether Envoy will trust the remote
  # address of incoming connections or rely exclusively on the 
  # X-Forwarded_For header. 
  # use_remote_address: true

  # Ambassador lets through only the HTTP requests with
  # `X-FORWARDED-PROTO: https` header set, and redirects all the other
  # requests to HTTPS if this field is set to true.
  # x_forwarded_proto_redirect: false

  # Set default CORS configuration for all mappings in the cluster. See 
  # CORS syntax at https://www.getambassador.io/reference/cors.html
  # cors:
  #   origins: http://foo.example,http://bar.example
  #   methods: POST, GET, OPTIONS
  #   ...
  #   ...
```

### `enable_ivp4` and `enable_ipv6`

If both IPv4 and IPv6 are enabled, Ambassador will prefer IPv6. This can have strange effects if Ambassador receives
`AAAA` records from a DNS lookup, but the underlying network of the pod doesn't actually support IPv6 traffic. For this
reason, the default for 0.50.0 is IPv4 only.

A `Mapping` can override both `enable_ipv4` and `enable_ipv6`, but if either is not stated explicitly in a `Mapping`,
the values here are used. Most Ambassador installations will probably be able to avoid overridding these setting in `Mapping`s.
<<<<<<< HEAD
 
=======

>>>>>>> e1293727
### `use_remote_address`

In Ambassador 0.50 and later, the default value for `use_remote_address` to `true`. When set to `true`, Ambassador will append to the `X-Forwarded-For` header its IP address so upstream clients of Ambassador can get the full set of IP addresses that have propagated a request.  You may also need to set `externalTrafficPolicy: Local` on your `LoadBalancer` as well to propagate the original source IP address..  See the [Envoy documentation](https://www.envoyproxy.io/docs/envoy/latest/configuration/http_conn_man/headers.html) and the [Kubernetes documentation](https://kubernetes.io/docs/tasks/access-application-cluster/create-external-load-balancer/#preserving-the-client-source-ip) for more details.

### `use_proxy_proto`

Many load balancers can use the [PROXY protocol](https://www.haproxy.org/download/1.8/doc/proxy-protocol.txt) to convey information about the connection they are proxying. In order to support this in Ambassador, you'll need to set `use_proxy_protocol` to `true`; this is not the default since the PROXY protocol is not compatible with HTTP.

### Probes

The default liveness and readiness probes map `/ambassador/v0/check_alive` and `ambassador/v0/check_ready` internally to check Envoy itself. If you'd like to, you can change these to route requests to some other service. For example, to have the readiness probe map to the Quote of the Moment's health check, you could do

```yaml
readiness_probe:
  service: qotm
  rewrite: /health
```

The liveness and readiness probe both support `prefix`, `rewrite`, and `service`, with the same meanings as for [mappings](/reference/mappings). Additionally, the `enabled` boolean may be set to `false` (as in the commented-out examples above) to disable support for the probe entirely.

**Note well** that configuring the probes in the `ambassador` module only means that Ambassador will respond to the probes. You must still configure Kubernetes to perform the checks, as shown in the Datawire-provided YAML files.

## The `authentication` Module

The `authentication` module is now deprecated. Use the [AuthService](/reference/services/auth-service) manifest type instead.<|MERGE_RESOLUTION|>--- conflicted
+++ resolved
@@ -26,11 +26,7 @@
   # diag_port: 8877
 
   # The diagnostic service (at /ambassador/v0/diag/) defaults on, but
-<<<<<<< HEAD
-  # you can disable the api route. It will remain accessible on 
-=======
   # you can disable the api route. It will remain accessible on
->>>>>>> e1293727
   # diag_port.
   # diagnostics:
   #   enabled: true
@@ -38,11 +34,7 @@
   # Should we do IPv4 DNS lookups when contacting services? Defaults to true,
   # but can be overridden in a [`Mapping`](/reference/mappings).
   # enable_ipv4: true
-<<<<<<< HEAD
-  
-=======
 
->>>>>>> e1293727
   # Should we do IPv6 DNS lookups when contacting services? Defaults to false,
   # but can be overridden in a [`Mapping`](/reference/mappings).
   # enable_ipv6: false
@@ -99,11 +91,7 @@
 
 A `Mapping` can override both `enable_ipv4` and `enable_ipv6`, but if either is not stated explicitly in a `Mapping`,
 the values here are used. Most Ambassador installations will probably be able to avoid overridding these setting in `Mapping`s.
-<<<<<<< HEAD
- 
-=======
 
->>>>>>> e1293727
 ### `use_remote_address`
 
 In Ambassador 0.50 and later, the default value for `use_remote_address` to `true`. When set to `true`, Ambassador will append to the `X-Forwarded-For` header its IP address so upstream clients of Ambassador can get the full set of IP addresses that have propagated a request.  You may also need to set `externalTrafficPolicy: Local` on your `LoadBalancer` as well to propagate the original source IP address..  See the [Envoy documentation](https://www.envoyproxy.io/docs/envoy/latest/configuration/http_conn_man/headers.html) and the [Kubernetes documentation](https://kubernetes.io/docs/tasks/access-application-cluster/create-external-load-balancer/#preserving-the-client-source-ip) for more details.
