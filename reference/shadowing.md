--- conflicted
+++ resolved
@@ -29,32 +29,21 @@
 The following example may help illustrate how shadowing can be used. This first annotation sets up a basic mapping between the `myservice` Kubernetes service and the `/myservice/` prefix, as expected.
 
 ```yaml
-<<<<<<< HEAD
 ---
-apiVersion: getambassador.io/v1
+apiVersion: getambassador.io/v2
 kind:  Mapping
 metadata:
   name:  myservice
 spec:
   prefix: /myservice/
   service: myservice.default
-=======
-  getambassador.io/config: |
-      ---
-      apiVersion: getambassador.io/v2
-      kind: Mapping
-      name: myservice-mapping
-      prefix: /myservice/
-      service: myservice.default
->>>>>>> 3fcf7464
 ```
 
 What if we want to shadow the traffic to `myservice`, and send that exact same traffic to `myservice-shadow`? We can create a new mapping that does this:
 
 ```yaml
-<<<<<<< HEAD
 ---
-apiVersion: getambassador.io/v1
+apiVersion: getambassador.io/v2
 kind:  Mapping
 metadata:
   name:  myservice-shadow
@@ -62,16 +51,6 @@
   prefix: /myservice/
   service: myservice-shadow.default
   shadow: true
-=======
-  getambassador.io/config: |
-      ---
-      apiVersion: getambassador.io/v2
-      kind: Mapping
-      name: myservice-shadow-mapping
-      prefix: /myservice/
-      service: myservice-shadow.default
-      shadow: true
->>>>>>> 3fcf7464
 ```
 
 The `prefix` is set to be the same as the first annotation, which tells Ambassador Edge Stack which production traffic to shadow. The destination service, where the shadow traffic is routed, is a *different* Kubernetes service, `myservice-shadow`. Finally, the `shadow: true` annotation actually enables shadowing.
@@ -81,9 +60,8 @@
 It is possible to shadow a portion of the traffic by specifying the `weight` in the mapping. Eg.
 
 ```yaml
-<<<<<<< HEAD
 ---
-apiVersion: getambassador.io/v1
+apiVersion: getambassador.io/v2
 kind:  Mapping
 metadata:
   name:  myservice-shaddow
@@ -92,18 +70,6 @@
   service: myservice-shadow.default
   shadow: true
   weight: 10
-=======
-  getambassador.io/config: |
-      ---
-      apiVersion: getambassador.io/v2
-      kind: Mapping
-      name: myservice-shadow-mapping
-      prefix: /myservice/
-      service: myservice-shadow.default
-      shadow: true
-      weight: 10
->>>>>>> 3fcf7464
 ```
 
-In the example above, only the 10% of the traffic will be forwarded to the shadowing service.
-
+In the example above, only the 10% of the traffic will be forwarded to the shadowing service.