# Statistics and Monitoring

Ambassador Edge Stack uses [Envoy Proxy](https://www.envoyproxy.io), which has Observability to expose a multitude of statistics about its own operations. You can use the Envoy `/metrics` endpoint to scrap states and metrics directly, so you don't need to configure your Ambassador Edge Stack to output statistics to another tool, such as StatsD.

To scrape metrics directly, follow the instructions for [Monitoring with Prometheus and Grafana](../../user-guide/monitoring).

Ambassador Edge Stack makes it easy to direct this information to a statistics and monitoring tool of your choice. As an example, for a given service `usersvc`, here are some interesting statistics to investigate:

- `envoy.cluster.usersvc_cluster.upstream_rq_total` is the total number of requests that `usersvc` has received via Ambassador Edge Stack. The rate of change of this value is one basic measure of service utilization, i.e. requests per second.
- `envoy.cluster.usersvc_cluster.upstream_rq_2xx` is the total number of requests to which `usersvc` responded with an HTTP response indicating success. This value divided by the prior one, taken on an rolling window basis, represents the recent success rate of the service. There are corresponding `4xx` and `5xx` counters that can help clarify the nature of unsuccessful requests.
- `envoy.cluster.usersvc_cluster.upstream_rq_time` is a StatsD timer that tracks the latency in milliseconds of `usersvc` from Ambassador Edge Stack's perspective. StatsD timers include information about means, standard deviations, and decile values.

## Exposing statistics via StatsD

Statistics can be exposed via the ubiquitous and well-tested [StatsD](https://github.com/etsy/statsd) protocol.

To expose statistics via StatsD, you will need to set an environment variable `STATSD_ENABLED: true` in Ambassador Edge Stack's deployment YAML.

```yaml
<redacted>
    spec:
      containers:
      - env:
        - name: STATSD_ENABLED
          value: "true"
        - name: AMBASSADOR_NAMESPACE
          valueFrom:
            fieldRef:
              apiVersion: v1
              fieldPath: metadata.namespace
        image: <ambassador image>
        imagePullPolicy: IfNotPresent
<redacted>
```

When this variable is set, Ambassador Edge Stack automatically sends statistics information to a Kubernetes service called `statsd-sink` using typical StatsD protocol settings, UDP to port 8125. You may also override the StatsD host by setting the `STATSD_HOST` environment variable. This can be useful if you have an existing StatsD sink available in your cluster.

We have included a few example configurations in the [statsd-sink](https://github.com/datawire/ambassador/tree/master/deployments/statsd-sink) subdirectory to help you get started. Clone the repository to get local, editable copies.

## Graphite

[Graphite](http://graphite.readthedocs.org/) is a web-based realtime graphing system. Spin up an example Graphite setup:

    kubectl apply -f statsd-sink/graphite/graphite-statsd-sink.yaml

This sets up the `statsd-sink` service and a deployment that contains Graphite and its related infrastructure. Graphite's web interface is available at `http://statsd-sink/` from within the cluster. Use port forwarding to access the interface from your local machine:

    SINKPOD=$(kubectl get pod -l service=statsd-sink -o jsonpath="{.items[0].metadata.name}")
    kubectl port-forward $SINKPOD 8080:80

This sets up Graphite access at `http://localhost:8080/`.

## Prometheus

<<<<<<< HEAD
[Prometheus](https://prometheus.io/) is an open-source monitoring and alerting system. If you use [Prometheus](https://github.com/prometheus/statsd_exporter), you can use the `/metrics` endpoint for scraping metrics directly from the Ambassador admin port, or deploy the Prometheus StatsD Exporter as the statsd-sink service. Configure a Prometheus target to read from `statsd-sink` on port 9102 to complete the Prometheus configuration. A sample configuration for Prometheus is available [here](https://github.com/datawire/ambassador/blob/master/deployments/statsd-sink/prometheus/prom-statsd-sink.yaml).
=======
[Prometheus](https://prometheus.io/) is an open-source monitoring and alerting system. If you use Prometheus, you can deploy the [Prometheus StatsD Exporter](https://github.com/prometheus/statsd_exporter) as the `statsd-sink` service. This will translate StatsD metrics into Prometheus metrics. Configure a Prometheus target to read from `statsd-sink` on port 9102 to complete the Prometheus configuration. A sample configuration for Prometheus is available [here](https://github.com/datawire/ambassador/blob/master/deployments/statsd-sink/prometheus/prom-statsd-sink.yaml).
>>>>>>> 42260582

You can optionally also add the `statsd-sink` service and Prometheus exporter as a sidecar on the Ambassador Edge Stack pod. If you do this, make sure to set `STATSD_HOST: localhost` so that UDP packets are routed to the sidecar.

### Configuring metrics mappings for Prometheus

It may be desirable to change how metrics produced by the `statsd-sink` are named, labeled and grouped.

For example, by default each service that the API Gateway serves will create a new metric using its name. For the service called `usersvc` you will see this metric: `envoy.cluster.usersvc_cluster.upstream_rq_total`. This may lead to problems if you are trying to create a single aggregate that is the sum of all similar metrics from different services. In this case it is common to differentiate the metrics for an individual service with a `label`. This can be done using a mapping.

[Follow this guide](https://github.com/prometheus/statsd_exporter/tree/v0.6.0#metric-mapping-and-configuration) to learn how to modify your mappings.

#### Configuring for kubectl

In the [ambassador-rbac-prometheus](https://github.com/datawire/ambassador/blob/master/docs/yaml/ambassador/ambassador-rbac-prometheus.yaml) example template there is a `ConfigMap` that should be updated. Add your mapping to the `configuration` property.

```yaml
---
apiVersion: v1
kind: ConfigMap
metadata:
  name: ambassador-config
data:
  exporterConfiguration: |
    ---
    mappings:
    - match: 'envoy.cluster.*.upstream_rq_total'
      name: "envoy_cluster_upstream_rq_total"
      timer_type: 'histogram'
      labels:
        cluster_name: "$1"
```

### The Prometheus Operator

If you don't already have a Prometheus setup, the [Prometheus operator](https://github.com/coreos/prometheus-operator) is a powerful way to create and deploy Prometheus instances. Use the following YAML to quickly configure the Prometheus Operator with Ambassador Edge Stack:

- [`statsd-sink.yaml`](https://github.com/datawire/ambassador/blob/master/deployments/statsd-sink/prometheus/statsd-sink.yaml) Creates the statsd-sink service that collects stats date from Ambassador Edge Stack and translates it to Prometheus metrics. It also creates a `ServiceMonitor` that adds `statsd-sink` as a Prometheus target.
- [`prometheus.yaml`](https://github.com/datawire/ambassador/blob/master/deployments/statsd-sink/prometheus/prometheus.yaml) Deploys the Prometheus Operator and creates a `Prometheus` object that collects data from the location defined by the `ServiceMonitor`. 

Make sure that the `ServiceMonitor` is in the same namespace as Ambassador Edge Stack. A walk-through of the basics of configuring the Prometheus operator with Ambassador Edge Stack and Envoy is available [here](http://www.datawire.io/faster/ambassador-prometheus/).

Ensure `STATSD_ENABLED` is set to `"true"` and apply the yaml with kubectl.

```
kubectl apply -f statsd-sink.yaml
kubectl apply -f prometheus.yaml
```

Wait for a minute after the pods spin up and then access the Prometheus dashboard by port-forwarding the prometheus pod and going to `http://localhost:9090/` on a web-browser.

```
kubectl port-forward prometheus-prometheus-0 9090
```

## StatsD as an Independent Deployment

If you want to set up the StatsD sink as an independent deployment, [this example](https://github.com/datawire/ambassador/blob/master/deployments/statsd-sink/prometheus/prom-statsd-sink.yaml) configuration mirrors the Graphite and Datadog configurations.

## Grafana

![Grafana dashboard](../../doc-images/grafana.png)

If you're using Grafana, [Alex Gervais](https://twitter.com/alex_gervais) has written a template [Grafana dashboard for Ambassador Edge Stack](https://grafana.com/dashboards/4698).

## Datadog

If you are a user of the [Datadog](https://www.datadoghq.com/) monitoring system, pulling in Ambassador Edge Stack statistics is very easy. Replace the sample API key in the YAML file with your own, then launch the DogStatsD agent:

    kubectl apply -f statsd-sink/datadog/dd-statsd-sink.yaml

This sets up the `statsd-sink` service and a deployment of the DogStatsD agent that automatically forwards Ambassador Edge Stack stats to your Datadog account.

Next, add the `DOGSTATSD` environment variable to your deployment to tell Envoy to emit stats with DogStatsD-compliant tags:

```yaml
<redacted>
    spec:
      containers:
      - env:
        - name: STATSD_ENABLED
          value: "true"
        - name: DOGSTATSD
          value: "true"
        - name: AMBASSADOR_NAMESPACE
          valueFrom:
            fieldRef:
              apiVersion: v1
              fieldPath: metadata.namespace
        image: <ambassador image>
        imagePullPolicy: IfNotPresent
<redacted>
```


<|MERGE_RESOLUTION|>--- conflicted
+++ resolved
@@ -52,11 +52,7 @@
 
 ## Prometheus
 
-<<<<<<< HEAD
-[Prometheus](https://prometheus.io/) is an open-source monitoring and alerting system. If you use [Prometheus](https://github.com/prometheus/statsd_exporter), you can use the `/metrics` endpoint for scraping metrics directly from the Ambassador admin port, or deploy the Prometheus StatsD Exporter as the statsd-sink service. Configure a Prometheus target to read from `statsd-sink` on port 9102 to complete the Prometheus configuration. A sample configuration for Prometheus is available [here](https://github.com/datawire/ambassador/blob/master/deployments/statsd-sink/prometheus/prom-statsd-sink.yaml).
-=======
-[Prometheus](https://prometheus.io/) is an open-source monitoring and alerting system. If you use Prometheus, you can deploy the [Prometheus StatsD Exporter](https://github.com/prometheus/statsd_exporter) as the `statsd-sink` service. This will translate StatsD metrics into Prometheus metrics. Configure a Prometheus target to read from `statsd-sink` on port 9102 to complete the Prometheus configuration. A sample configuration for Prometheus is available [here](https://github.com/datawire/ambassador/blob/master/deployments/statsd-sink/prometheus/prom-statsd-sink.yaml).
->>>>>>> 42260582
+[Prometheus](https://prometheus.io/) is an open-source monitoring and alerting system. If you use Prometheus, you can use the `/metrics` endpoint for scraping metrics directly from the Ambassador admin port (`:8877`), or deploy the [Prometheus StatsD Exporter](https://github.com/prometheus/statsd_exporter) as the `statsd-sink` service. The latter will translate StatsD metrics into Prometheus metrics; configure a Prometheus target to read from `statsd-sink` on port 9102 to complete the Prometheus configuration. A sample configuration for Prometheus is available [here](https://github.com/datawire/ambassador/blob/master/deployments/statsd-sink/prometheus/prom-statsd-sink.yaml).
 
 You can optionally also add the `statsd-sink` service and Prometheus exporter as a sidecar on the Ambassador Edge Stack pod. If you do this, make sure to set `STATSD_HOST: localhost` so that UDP packets are routed to the sidecar.
 
