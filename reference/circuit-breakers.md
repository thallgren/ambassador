--- conflicted
+++ resolved
@@ -4,11 +4,7 @@
 
 ## Circuit breaker configuration
 
-<<<<<<< HEAD
-Circuit breaking configuration can be set for all Ambassador Edge Stack mappings in the [ambassador](../core/ambassador) Module or set per [mapping](../mappings#configuring-mappings).
-=======
-Circuit breaking configuration can be set for all Ambassador mappings in the [ambassador](/reference/core/ambassador) module or set per [mapping](../mappings#configuring-mappings).
->>>>>>> 4e206c51
+Circuit breaking configuration can be set for all Ambassador Edge Stack mappings in the [`ambassador Module`](../core/ambassador), or set per [`Mapping`](../mappings#configuring-mappings).
 
 The `circuit_breakers` attribute configures circuit breaking. The following fields are supported:
 
