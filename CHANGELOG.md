--- conflicted
+++ resolved
@@ -66,23 +66,21 @@
 --->
 
 <!--- CueAddReleaseNotes --->
-<<<<<<< HEAD
-## [1.4.3] May 14, 2020
-[1.4.3]: https://github.com/datawire/ambassador/compare/v1.4.2...v1.4.3
-
-### Ambassador Edge Stack Only
-
-- Bugfix: Don't generate spurious 403s in logs when using Edge Policy Console.
-=======
 ## [Next]
-[Next]: https://github.com/datawire/ambassador/compare/v1.4.2...master
+[Next]: https://github.com/datawire/ambassador/compare/v1.4.3...master
 
 ### Ambassador API Gateway + Ambassador Edge Stack
 
 - Bugfix: Only update Knative ingress CRDs when the generation changes
 - Feature: Inform Knative of the route to the Ambassador service if available
 - Feature: Support the path and timeout options of the Knative ingress path rules
->>>>>>> 8bef4449
+
+## [1.4.3] May 14, 2020
+[1.4.3]: https://github.com/datawire/ambassador/compare/v1.4.2...v1.4.3
+
+### Ambassador Edge Stack Only
+
+- Bugfix: Don't generate spurious 403s in logs when using Edge Policy Console.
 
 ## [1.4.2] April 22, 2020
 [1.4.2]: https://github.com/datawire/ambassador/compare/v1.4.1...v1.4.2
