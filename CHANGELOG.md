--- conflicted
+++ resolved
@@ -67,13 +67,6 @@
 - Feature: Add support for circuit breakers in TCP mapping
 - Internal: Configuration endpoints used internally by Ambassador are no longer accessible from outside the Ambassador Pod.
 
-<<<<<<< HEAD
-### Ambassador Edge Stack only
-
-- Feature: The Edge Policy Console's Debugging page has a **Log Out** button to terminate all EPC sessions
-- Feature: Disable content sniffing on AES to prevent MIME confusion attack by adding X-Content-Type-Options nosniff to response headers.
-- Feature: Don't write TLS secrets to disk during Envoy configuration.
-=======
 Ambassador will no longer attempt to update the `Status` of a `Mapping`, unless
 you explicitly set `AMBASSADOR_UPDATE_MAPPING_STATUS=true` in the environment.
 If you do not have tooling that relies on `Mapping` status updates, we do not
@@ -81,7 +74,12 @@
 
 *In Ambassador 1.7*, TLS secrets in `Ingress` resources will not be able to use `.namespace`
 suffixes to cross namespaces.
->>>>>>> 2774e0e5
+
+### Ambassador Edge Stack only
+
+- Feature: The Edge Policy Console's Debugging page has a **Log Out** button to terminate all EPC sessions
+- Feature: Disable content sniffing on AES to prevent MIME confusion attack by adding X-Content-Type-Options nosniff to response headers.
+- Feature: Don't write TLS secrets to disk during Envoy configuration.
 
 ## [1.5.5] June 30, 2020
 [1.5.5]: https://github.com/datawire/ambassador/compare/vv1.5.4...v1.5.5
