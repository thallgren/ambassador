--- conflicted
+++ resolved
@@ -226,12 +226,6 @@
 		key := "<nil>"
 		if pkg.Module != nil {
 			key = pkg.Module.Path
-<<<<<<< HEAD
-			if pkg.Module.Path == gomod || pkg.Module.Path == "github.com/datawire/liboauth2" || pkg.Module.Path == "github.com/datawire/ambassador" {
-				continue
-			}
-=======
->>>>>>> 3cbe2e73
 		}
 		if _, isMainMod := mainMods[key]; isMainMod {
 			continue
