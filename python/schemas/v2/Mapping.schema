--- conflicted
+++ resolved
@@ -100,11 +100,8 @@
         "path_redirect": { "type": "string" },
         "priority": { "type": "string" },
         "precedence": { "type": "integer" },
-<<<<<<< HEAD
         "cluster_tag": { "type": "string" },
-=======
         "proper_case": { "type": "boolean" },
->>>>>>> 03514f7f
         "remove_request_headers": {
             "anyOf": [
                 { "type": "string" },
