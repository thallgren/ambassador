--- conflicted
+++ resolved
@@ -1094,13 +1094,6 @@
 
         if not fetcher.elements:
             self.logger.debug("no configuration resources found at %s" % path)
-<<<<<<< HEAD
-            # self._respond(rqueue, 204, 'ignoring empty configuration')
-            # return
-
-        self._load_ir(rqueue, aconf, fetcher, scc, snapshot)
-
-=======
             # Don't bail from here -- go ahead and reload the IR.
             # 
             # XXX This is basically historical logic, honestly. But if you try
@@ -1112,7 +1105,6 @@
     # reconfiguring these days.
     #
     # BE CAREFUL ABOUT STOPPING THE RECONFIGURATION TIMER ONCE IT IS STARTED.
->>>>>>> e9a30b30
     def load_config_watt(self, rqueue: queue.Queue, url: str):
         snapshot = url.split('/')[-1]
         ss_path = os.path.join(app.snapshot_path, "snapshot-tmp.yaml")
