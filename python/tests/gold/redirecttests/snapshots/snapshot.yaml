--- conflicted
+++ resolved
@@ -26,26 +26,16 @@
                     "annotations": {
                         "kubectl.kubernetes.io/last-applied-configuration": "{\"apiVersion\":\"v1\",\"data\":{\"tls.crt\":\"LS0tLS1CRUdJTiBDRVJUSUZJQ0FURS0tLS0tCk1JSURwakNDQW82Z0F3SUJBZ0lKQUpxa1Z4Y1RtQ1FITUEwR0NTcUdTSWIzRFFFQkN3VUFNR2d4Q3pBSkJnTlYKQkFZVEFsVlRNUXN3Q1FZRFZRUUlEQUpOUVRFUE1BMEdBMVVFQnd3R1FtOXpkRzl1TVJFd0R3WURWUVFLREFoRQpZWFJoZDJseVpURVVNQklHQTFVRUN3d0xSVzVuYVc1bFpYSnBibWN4RWpBUUJnTlZCQU1NQ1d4dlkyRnNhRzl6CmREQWVGdzB4T0RFd01UQXhNREk1TURKYUZ3MHlPREV3TURjeE1ESTVNREphTUdneEN6QUpCZ05WQkFZVEFsVlQKTVFzd0NRWURWUVFJREFKTlFURVBNQTBHQTFVRUJ3d0dRbTl6ZEc5dU1SRXdEd1lEVlFRS0RBaEVZWFJoZDJseQpaVEVVTUJJR0ExVUVDd3dMUlc1bmFXNWxaWEpwYm1jeEVqQVFCZ05WQkFNTUNXeHZZMkZzYUc5emREQ0NBU0l3CkRRWUpLb1pJaHZjTkFRRUJCUUFEZ2dFUEFEQ0NBUW9DZ2dFQkFMcTZtdS9FSzlQc1Q0YkR1WWg0aEZPVnZiblAKekV6MGpQcnVzdXcxT05MQk9jT2htbmNSTnE4c1FyTGxBZ3NicDBuTFZmQ1pSZHQ4UnlOcUFGeUJlR29XS3IvZAprQVEybVBucjBQRHlCTzk0UHo4VHdydDBtZEtEU1dGanNxMjlOYVJaT0JqdStLcGV6RytOZ3pLMk04M0ZtSldUCnFYdTI3ME9pOXlqb2VGQ3lPMjdwUkdvcktkQk9TcmIwd3ozdFdWUGk4NFZMdnFKRWprT0JVZjJYNVF3b25XWngKMktxVUJ6OUFSZVVUMzdwUVJZQkJMSUdvSnM4U042cjF4MSt1dTNLdTVxSkN1QmRlSHlJbHpKb2V0aEp2K3pTMgowN0pFc2ZKWkluMWNpdXhNNzNPbmVRTm1LUkpsL2NEb3BLemswSldRSnRSV1NnbktneFNYWkRrZjJMOENBd0VBCkFhTlRNRkV3SFFZRFZSME9CQllFRkJoQzdDeVRpNGFkSFVCd0wvTkZlRTZLdnFIRE1COEdBMVVkSXdRWU1CYUEKRkJoQzdDeVRpNGFkSFVCd0wvTkZlRTZLdnFIRE1BOEdBMVVkRXdFQi93UUZNQU1CQWY4d0RRWUpLb1pJaHZjTgpBUUVMQlFBRGdnRUJBSFJvb0xjcFdEa1IyMEhENEJ5d1BTUGRLV1hjWnN1U2tXYWZyekhoYUJ5MWJZcktIR1o1CmFodFF3L1gwQmRnMWtidlpZUDJSTzdGTFhBSlNTdXVJT0NHTFVwS0pkVHE1NDREUThNb1daWVZKbTc3UWxxam0KbHNIa2VlTlRNamFOVjdMd0MzalBkMERYelczbGVnWFRoYWpmZ2dtLzBJZXNGRzBVWjFEOTJHNURmc0hLekpSagpNSHZyVDNtVmJGZjkrSGJhRE4yT2g5VjIxUWhWSzF2M0F2dWNXczhUWCswZHZFZ1dtWHBRcndEd2pTMU04QkRYCldoWjVsZTZjVzhNYjhnZmRseG1JckpnQStuVVZzMU9EbkJKS1F3MUY4MVdkc25tWXdweVUrT2xVais4UGt1TVoKSU4rUlhQVnZMSWJ3czBmamJ4UXRzbTArZVBpRnN2d0NsUFk9Ci0tLS0tRU5EIENFUlRJRklDQVRFLS0tLS0K\",\"tls.key\":\"LS0tLS1CRUdJTiBQUklWQVRFIEtFWS0tLS0tCk1JSUV2Z0lCQURBTkJna3Foa2lHOXcwQkFRRUZBQVNDQktnd2dnU2tBZ0VBQW9JQkFRQzZ1cHJ2eEN2VDdFK0cKdzdtSWVJUlRsYjI1ejh4TTlJejY3ckxzTlRqU3dUbkRvWnAzRVRhdkxFS3k1UUlMRzZkSnkxWHdtVVhiZkVjagphZ0JjZ1hocUZpcS8zWkFFTnBqNTY5RHc4Z1R2ZUQ4L0U4SzdkSm5TZzBsaFk3S3R2VFdrV1RnWTd2aXFYc3h2CmpZTXl0alBOeFppVms2bDd0dTlEb3ZjbzZIaFFzanR1NlVScUt5blFUa3EyOU1NOTdWbFQ0dk9GUzc2aVJJNUQKZ1ZIOWwrVU1LSjFtY2RpcWxBYy9RRVhsRTkrNlVFV0FRU3lCcUNiUEVqZXE5Y2RmcnJ0eXJ1YWlRcmdYWGg4aQpKY3lhSHJZU2IvczB0dE95UkxIeVdTSjlYSXJzVE85enAza0RaaWtTWmYzQTZLU3M1TkNWa0NiVVZrb0p5b01VCmwyUTVIOWkvQWdNQkFBRUNnZ0VBSVFsZzNpamNCRHViK21Eb2syK1hJZDZ0V1pHZE9NUlBxUm5RU0NCR2RHdEIKV0E1Z2NNNTMyVmhBV0x4UnR6dG1ScFVXR0dKVnpMWlpNN2ZPWm85MWlYZHdpcytkYWxGcWtWVWFlM2FtVHVQOApkS0YvWTRFR3Nnc09VWSs5RGlZYXRvQWVmN0xRQmZ5TnVQTFZrb1JQK0FrTXJQSWFHMHhMV3JFYmYzNVp3eFRuCnd5TTF3YVpQb1oxWjZFdmhHQkxNNzlXYmY2VFY0WXVzSTRNOEVQdU1GcWlYcDNlRmZ4L0tnNHhtYnZtN1JhYzcKOEJ3Z3pnVmljNXlSbkVXYjhpWUh5WGtyazNTL0VCYUNEMlQwUjM5VmlVM1I0VjBmMUtyV3NjRHowVmNiVWNhKwpzeVdyaVhKMHBnR1N0Q3FWK0dRYy9aNmJjOGt4VWpTTWxOUWtudVJRZ1FLQmdRRHpwM1ZaVmFzMTA3NThVT00rCnZUeTFNL0V6azg4cWhGb21kYVFiSFRlbStpeGpCNlg3RU9sRlkya3JwUkwvbURDSEpwR0MzYlJtUHNFaHVGSUwKRHhSQ2hUcEtTVmNsSytaaUNPaWE1ektTVUpxZnBOcW15RnNaQlhJNnRkNW9mWk42aFpJVTlJR2RUaGlYMjBONwppUW01UnZlSUx2UHVwMWZRMmRqd2F6Ykgvd0tCZ1FERU1MN21Mb2RqSjBNTXh6ZnM3MW1FNmZOUFhBMVY2ZEgrCllCVG4xS2txaHJpampRWmFNbXZ6dEZmL1F3Wkhmd3FKQUVuNGx2em5ncUNzZTMvUElZMy8zRERxd1p2NE1vdy8KRGdBeTBLQmpQYVJGNjhYT1B1d0VuSFN1UjhyZFg2UzI3TXQ2cEZIeFZ2YjlRRFJuSXc4a3grSFVreml4U0h5Ugo2NWxESklEdlFRS0JnUURpQTF3ZldoQlBCZk9VYlpQZUJydmhlaVVycXRob29BemYwQkJCOW9CQks1OHczVTloCjdQWDFuNWxYR3ZEY2x0ZXRCbUhEK3RQMFpCSFNyWit0RW5mQW5NVE5VK3E2V0ZhRWFhOGF3WXR2bmNWUWdTTXgKd25oK1pVYm9udnVJQWJSajJyTC9MUzl1TTVzc2dmKy9BQWM5RGs5ZXkrOEtXY0Jqd3pBeEU4TGxFUUtCZ0IzNwoxVEVZcTFoY0I4Tk1MeC9tOUtkN21kUG5IYUtqdVpSRzJ1c1RkVWNxajgxdklDbG95MWJUbVI5Si93dXVQczN4ClhWekF0cVlyTUtNcnZMekxSQWgyZm9OaVU1UDdKYlA5VDhwMFdBN1N2T2h5d0NobE5XeisvRlltWXJxeWcxbngKbHFlSHRYNU03REtJUFhvRndhcTlZYVk3V2M2K1pVdG4xbVNNajZnQkFvR0JBSTgwdU9iTkdhRndQTVYrUWhiZApBelkrSFNGQjBkWWZxRytzcTBmRVdIWTNHTXFmNFh0aVRqUEFjWlg3RmdtT3Q5Uit3TlFQK0dFNjZoV0JpKzBWCmVLV3prV0lXeS9sTVZCSW0zVWtlSlRCT3NudTFVaGhXbm5WVDhFeWhEY1FxcndPSGlhaUo3bFZSZmRoRWFyQysKSnpaU0czOHVZUVlyc0lITnRVZFgySmdPCi0tLS0tRU5EIFBSSVZBVEUgS0VZLS0tLS0K\"},\"kind\":\"Secret\",\"metadata\":{\"annotations\":{},\"labels\":{\"kat-ambassador-id\":\"redirecttests\",\"scope\":\"AmbassadorTest\"},\"name\":\"redirect-cert\",\"namespace\":\"default\"},\"type\":\"kubernetes.io/tls\"}\n"
                     },
-<<<<<<< HEAD
-                    "creationTimestamp": "2020-07-06T15:21:15Z",
-=======
-                    "creationTimestamp": "2020-07-08T12:43:18Z",
->>>>>>> e9a30b30
+                    "creationTimestamp": "2020-07-09T17:31:27Z",
                     "labels": {
                         "kat-ambassador-id": "redirecttests",
                         "scope": "AmbassadorTest"
                     },
                     "name": "redirect-cert",
                     "namespace": "default",
-<<<<<<< HEAD
-                    "resourceVersion": "21043",
+                    "resourceVersion": "11378",
                     "selfLink": "/api/v1/namespaces/default/secrets/redirect-cert",
-                    "uid": "550fea30-bf9c-11ea-b9b6-0e01d46fe775"
-=======
-                    "resourceVersion": "26335",
-                    "selfLink": "/api/v1/namespaces/default/secrets/redirect-cert",
-                    "uid": "997a8b30-c118-11ea-bf4a-0e268c70ad4f"
->>>>>>> e9a30b30
+                    "uid": "04fb193b-c20a-11ea-87b2-0ab82b9da1f7"
                 },
                 "type": "kubernetes.io/tls"
             }
@@ -59,11 +49,7 @@
                         "getambassador.io/config": "---\napiVersion: ambassador/v1\nkind: Module\nname: tls\nambassador_id: redirecttests\nconfig:\n  server:\n    enabled: True\n    secret: redirect-cert\n    redirect_cleartext_from: 8080\n",
                         "kubectl.kubernetes.io/last-applied-configuration": "{\"apiVersion\":\"v1\",\"kind\":\"Service\",\"metadata\":{\"annotations\":{\"getambassador.io/config\":\"---\\napiVersion: ambassador/v1\\nkind: Module\\nname: tls\\nambassador_id: redirecttests\\nconfig:\\n  server:\\n    enabled: True\\n    secret: redirect-cert\\n    redirect_cleartext_from: 8080\\n\"},\"labels\":{\"app.kubernetes.io/component\":\"ambassador-service\",\"kat-ambassador-id\":\"redirecttests\",\"scope\":\"AmbassadorTest\"},\"name\":\"redirecttests\",\"namespace\":\"default\"},\"spec\":{\"ports\":[{\"name\":\"http\",\"port\":80,\"protocol\":\"TCP\",\"targetPort\":8080},{\"name\":\"https\",\"port\":443,\"protocol\":\"TCP\",\"targetPort\":8443}],\"selector\":{\"service\":\"redirecttests\"},\"type\":\"NodePort\"}}\n"
                     },
-<<<<<<< HEAD
-                    "creationTimestamp": "2020-07-06T15:21:17Z",
-=======
-                    "creationTimestamp": "2020-07-08T12:43:18Z",
->>>>>>> e9a30b30
+                    "creationTimestamp": "2020-07-09T17:31:29Z",
                     "labels": {
                         "app.kubernetes.io/component": "ambassador-service",
                         "kat-ambassador-id": "redirecttests",
@@ -71,37 +57,24 @@
                     },
                     "name": "redirecttests",
                     "namespace": "default",
-<<<<<<< HEAD
-                    "resourceVersion": "21062",
+                    "resourceVersion": "11401",
                     "selfLink": "/api/v1/namespaces/default/services/redirecttests",
-                    "uid": "5692be1a-bf9c-11ea-b9b6-0e01d46fe775"
+                    "uid": "062ec78d-c20a-11ea-87b2-0ab82b9da1f7"
                 },
                 "spec": {
-                    "clusterIP": "10.100.201.96",
-=======
-                    "resourceVersion": "26346",
-                    "selfLink": "/api/v1/namespaces/default/services/redirecttests",
-                    "uid": "99a92df8-c118-11ea-bf4a-0e268c70ad4f"
-                },
-                "spec": {
-                    "clusterIP": "10.99.12.66",
->>>>>>> e9a30b30
+                    "clusterIP": "10.99.242.116",
                     "externalTrafficPolicy": "Cluster",
                     "ports": [
                         {
                             "name": "http",
-<<<<<<< HEAD
-                            "nodePort": 31483,
-=======
-                            "nodePort": 31367,
->>>>>>> e9a30b30
+                            "nodePort": 32690,
                             "port": 80,
                             "protocol": "TCP",
                             "targetPort": 8080
                         },
                         {
                             "name": "https",
-                            "nodePort": 30693,
+                            "nodePort": 31910,
                             "port": 443,
                             "protocol": "TCP",
                             "targetPort": 8443
@@ -124,11 +97,7 @@
                     "annotations": {
                         "kubectl.kubernetes.io/last-applied-configuration": "{\"apiVersion\":\"v1\",\"kind\":\"Service\",\"metadata\":{\"annotations\":{},\"labels\":{\"kat-ambassador-id\":\"redirecttests\",\"scope\":\"AmbassadorTest\",\"service\":\"redirecttests-admin\"},\"name\":\"redirecttests-admin\",\"namespace\":\"default\"},\"spec\":{\"ports\":[{\"name\":\"redirecttests-admin\",\"port\":8877,\"targetPort\":8877}],\"selector\":{\"service\":\"redirecttests\"},\"type\":\"NodePort\"}}\n"
                     },
-<<<<<<< HEAD
-                    "creationTimestamp": "2020-07-06T15:21:18Z",
-=======
-                    "creationTimestamp": "2020-07-08T12:43:19Z",
->>>>>>> e9a30b30
+                    "creationTimestamp": "2020-07-09T17:31:30Z",
                     "labels": {
                         "kat-ambassador-id": "redirecttests",
                         "scope": "AmbassadorTest",
@@ -136,30 +105,17 @@
                     },
                     "name": "redirecttests-admin",
                     "namespace": "default",
-<<<<<<< HEAD
-                    "resourceVersion": "21069",
+                    "resourceVersion": "11409",
                     "selfLink": "/api/v1/namespaces/default/services/redirecttests-admin",
-                    "uid": "56d3c83a-bf9c-11ea-b9b6-0e01d46fe775"
+                    "uid": "06c1739f-c20a-11ea-87b2-0ab82b9da1f7"
                 },
                 "spec": {
-                    "clusterIP": "10.105.80.60",
-=======
-                    "resourceVersion": "26351",
-                    "selfLink": "/api/v1/namespaces/default/services/redirecttests-admin",
-                    "uid": "99b5ee39-c118-11ea-bf4a-0e268c70ad4f"
-                },
-                "spec": {
-                    "clusterIP": "10.101.127.233",
->>>>>>> e9a30b30
+                    "clusterIP": "10.102.179.203",
                     "externalTrafficPolicy": "Cluster",
                     "ports": [
                         {
                             "name": "redirecttests-admin",
-<<<<<<< HEAD
-                            "nodePort": 30444,
-=======
-                            "nodePort": 31298,
->>>>>>> e9a30b30
+                            "nodePort": 30795,
                             "port": 8877,
                             "protocol": "TCP",
                             "targetPort": 8877
@@ -181,56 +137,33 @@
                 "metadata": {
                     "annotations": {
                         "getambassador.io/config": "---\napiVersion: ambassador/v1\nkind: Mapping\nname: tls_target_mapping\nprefix: /tls-target/\nservice: redirecttests-http\nambassador_id: redirecttests\n",
-<<<<<<< HEAD
-                        "kubectl.kubernetes.io/last-applied-configuration": "{\"apiVersion\":\"v1\",\"kind\":\"Service\",\"metadata\":{\"annotations\":{\"getambassador.io/config\":\"---\\napiVersion: ambassador/v1\\nkind: Mapping\\nname: tls_target_mapping\\nprefix: /tls-target/\\nservice: redirecttests-http\\nambassador_id: redirecttests\\n\"},\"labels\":{\"kat-ambassador-id\":\"redirecttests\",\"scope\":\"AmbassadorTest\"},\"name\":\"redirecttests-http\",\"namespace\":\"default\"},\"spec\":{\"ports\":[{\"name\":\"http\",\"port\":80,\"protocol\":\"TCP\",\"targetPort\":8118},{\"name\":\"https\",\"port\":443,\"protocol\":\"TCP\",\"targetPort\":8481}],\"selector\":{\"backend\":\"superpod-default\"}}}\n"
+                        "kubectl.kubernetes.io/last-applied-configuration": "{\"apiVersion\":\"v1\",\"kind\":\"Service\",\"metadata\":{\"annotations\":{\"getambassador.io/config\":\"---\\napiVersion: ambassador/v1\\nkind: Mapping\\nname: tls_target_mapping\\nprefix: /tls-target/\\nservice: redirecttests-http\\nambassador_id: redirecttests\\n\"},\"labels\":{\"kat-ambassador-id\":\"redirecttests\",\"scope\":\"AmbassadorTest\"},\"name\":\"redirecttests-http\",\"namespace\":\"default\"},\"spec\":{\"ports\":[{\"name\":\"http\",\"port\":80,\"protocol\":\"TCP\",\"targetPort\":8120},{\"name\":\"https\",\"port\":443,\"protocol\":\"TCP\",\"targetPort\":8483}],\"selector\":{\"backend\":\"superpod-default\"}}}\n"
                     },
-                    "creationTimestamp": "2020-07-06T15:21:19Z",
-=======
-                        "kubectl.kubernetes.io/last-applied-configuration": "{\"apiVersion\":\"v1\",\"kind\":\"Service\",\"metadata\":{\"annotations\":{\"getambassador.io/config\":\"---\\napiVersion: ambassador/v1\\nkind: Mapping\\nname: tls_target_mapping\\nprefix: /tls-target/\\nservice: redirecttests-http\\nambassador_id: redirecttests\\n\"},\"labels\":{\"kat-ambassador-id\":\"redirecttests\",\"scope\":\"AmbassadorTest\"},\"name\":\"redirecttests-http\",\"namespace\":\"default\"},\"spec\":{\"ports\":[{\"name\":\"http\",\"port\":80,\"protocol\":\"TCP\",\"targetPort\":8083},{\"name\":\"https\",\"port\":443,\"protocol\":\"TCP\",\"targetPort\":8446}],\"selector\":{\"backend\":\"superpod-default\"}}}\n"
-                    },
-                    "creationTimestamp": "2020-07-08T12:43:19Z",
->>>>>>> e9a30b30
+                    "creationTimestamp": "2020-07-09T17:31:31Z",
                     "labels": {
                         "kat-ambassador-id": "redirecttests",
                         "scope": "AmbassadorTest"
                     },
                     "name": "redirecttests-http",
                     "namespace": "default",
-<<<<<<< HEAD
-                    "resourceVersion": "21081",
+                    "resourceVersion": "11422",
                     "selfLink": "/api/v1/namespaces/default/services/redirecttests-http",
-                    "uid": "57c4917e-bf9c-11ea-b9b6-0e01d46fe775"
+                    "uid": "078399cc-c20a-11ea-87b2-0ab82b9da1f7"
                 },
                 "spec": {
-                    "clusterIP": "10.105.174.255",
-=======
-                    "resourceVersion": "26359",
-                    "selfLink": "/api/v1/namespaces/default/services/redirecttests-http",
-                    "uid": "99cc8380-c118-11ea-bf4a-0e268c70ad4f"
-                },
-                "spec": {
-                    "clusterIP": "10.102.76.242",
->>>>>>> e9a30b30
+                    "clusterIP": "10.102.43.163",
                     "ports": [
                         {
                             "name": "http",
                             "port": 80,
                             "protocol": "TCP",
-<<<<<<< HEAD
-                            "targetPort": 8118
-=======
-                            "targetPort": 8083
->>>>>>> e9a30b30
+                            "targetPort": 8120
                         },
                         {
                             "name": "https",
                             "port": 443,
                             "protocol": "TCP",
-<<<<<<< HEAD
-                            "targetPort": 8481
-=======
-                            "targetPort": 8446
->>>>>>> e9a30b30
+                            "targetPort": 8483
                         }
                     ],
                     "selector": {
