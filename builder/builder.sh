#!/usr/bin/env bash

shopt -s expand_aliases

alias echo_on="{ set -x; }"
alias echo_off="{ set +x; } 2>/dev/null"

# Choose colors carefully. If they don't work on both a black
# background and a white background, pick other colors (so white,
# yellow, and black are poor choices).
RED='\033[1;31m'
GRN='\033[1;32m'
BLU='\033[1;34m'
CYN='\033[1;36m'
END='\033[0m'

set -e

SOURCE="${BASH_SOURCE[0]}"
while [ -h "$SOURCE" ]; do # resolve $SOURCE until the file is no longer a symlink
    DIR="$( cd -P "$( dirname "$SOURCE" )" >/dev/null 2>&1 && pwd )"
    SOURCE="$(readlink "$SOURCE")"
    [[ $SOURCE != /* ]] && SOURCE="$DIR/$SOURCE" # if $SOURCE was a relative symlink, we need to resolve it relative to the path where the symlink file was located
done
DIR="$( cd -P "$( dirname "$SOURCE" )" >/dev/null 2>&1 && pwd )"

DBUILD=${DIR}/dbuild.sh

# command for running a container (ie, "docker run")
DOCKER_RUN=${DOCKER_RUN:-docker run}

# the name of the Doccker network
# note: use your local k3d/microk8s/kind network for running tests
DOCKER_NETWORK=${DOCKER_NETWORK:-${BUILDER_NAME}}

# Do this with `eval` so that we properly interpret quotes.
eval "pytest_args=(${PYTEST_ARGS:-})"

builder() { docker ps -q -f label=builder -f label="${BUILDER_NAME}"; }
builder_network() { docker network ls -q -f name="${DOCKER_NETWORK}"; }

builder_volume() { docker volume ls -q -f label=builder; }

declare -a dsynced

dsync() {
    printf "${GRN}Synchronizing... $*${END}\n"
    TIMEFORMAT="(sync took %1R seconds)"
    time IFS='|' read -ra dsynced <<<"$(rsync --info=name -aO -e 'docker exec -i' $@ 2> >(fgrep -v 'rsync: failed to set permissions on' >&2) | tr '\n' '|')"
}

dcopy() {
    printf "${GRN}Copying... $*${END}\n"
    TIMEFORMAT="(copy took %1R seconds)"
    time docker cp $@
}

dexec() {
    if [[ -t 0 ]]; then
        flags=-it
    else
        flags=-i
    fi
    docker exec ${flags} $(builder) "$@"
}

# Rebuild (and push if DEV_REGISTRY is set) the builder's base image if
# - Dockerfile.base changes
# - Enough time has passed
#
# The base only has external/third-party dependencies, and most of those
# dependencies are not pinned by version, so we rebuild periodically to make
# sure we don't fall too far behind and then get surprised when a rebuild is
# required for Dockerfile changes.
#
# We have defined "enough time" as a few days. See the variable
# "build_every_n_days" below.

builder_base_tag_py='
# Someone please rewrite this in portable Bash. Until then, this code
# works on Python 2.7 and 3.5+.

import datetime, hashlib

build_every_n_days = 5  # Periodic rebuild even if Dockerfile does not change
epoch = datetime.datetime(2017, 4, 13, 1, 30)
age = int((datetime.datetime.now() - epoch).days / build_every_n_days)
<<<<<<< HEAD
hasher = hashlib.sha256(open("Dockerfile.base", "rb").read() + open("requirements.txt", "rb").read())
print("%s-%sx%s" % (hasher.hexdigest()[:16], age, build_every_n_days))
'

build_builder_base() {
    builder_base_tag="$(cd "$DIR" && python -c "$builder_base_tag_py")"

    if [ -n "$DEV_REGISTRY" ]; then
        # We can push. Build and push if necessary.
        builder_base_image=${DEV_REGISTRY}/builder-base:${builder_base_tag}
        printf "${GRN}Using ${BLU}${builder_base_image}${END}\n"
        if ! docker pull "${builder_base_image}" >& /dev/null ; then
            ${DBUILD} -f "${DIR}/Dockerfile.base" "${DIR}" -t "${builder_base_image}"
            docker push "${builder_base_image}"
        fi
    else
        # We CANNOT push. Build locally and lean on the cache.
        builder_base_image=builder-base:${builder_base_tag}
        printf "${GRN}Using ${BLU}${builder_base_image}${END}\n"
        ${DBUILD} -f "${DIR}/Dockerfile.base" "${DIR}" -t "${builder_base_image}"
=======
age_start = epoch + datetime.timedelta(days=age*build_every_n_days)

dockerfilehash = hashlib.sha256(open("Dockerfile.base", "rb").read()).hexdigest()
stage1 = "%sx%s-%s" % (age_start.strftime("%Y%m%d"), build_every_n_days, dockerfilehash[:16])

requirementshash = hashlib.sha256(open("requirements.txt", "rb").read()).hexdigest()
stage2 = "%s-%s" % (stage1, requirementshash[:16])

print("stage1_tag=%s" % stage1)
print("stage2_tag=%s" % stage2)
'

build_builder_base() {
    local stage1_tag stage2_tag
    eval "$(cd "$DIR" && python -c "$builder_base_tag_py")" # sets 'stage1_tag' and 'stage2_tag'

    local name1="${DEV_REGISTRY:+$DEV_REGISTRY/}builder-base:stage1-${stage1_tag}"
    local name2="${DEV_REGISTRY:+$DEV_REGISTRY/}builder-base:stage2-${stage2_tag}"

    printf "${GRN}Using stage-1 base ${BLU}${name1}${END}\n"
    if ! docker run --rm --entrypoint=true "$name1"; then # skip building if the "$name1" already exists
        ${DBUILD} -f "${DIR}/Dockerfile.base" -t "${name1}" --target builderbase-stage1 "${DIR}"
        if [ -n "$DEV_REGISTRY" ]; then
            docker push "$name1"
        fi
>>>>>>> e29b7dae
    fi
    if [[ $1 = 'stage1-only' ]]; then
        builder_base_image="$name1" # not local
        return
    fi

    printf "${GRN}Using stage-2 base ${BLU}${name2}${END}\n"
    if ! docker run --rm --entrypoint=true "$name2"; then # skip building if the "$name2" already exists
        ${DBUILD} --build-arg=builderbase_stage1="$name1" -f "${DIR}/Dockerfile.base" -t "${name2}" --target builderbase-stage2 "${DIR}"
        if [ -n "$DEV_REGISTRY" ]; then
            docker push "$name2"
        fi
    fi

    builder_base_image="$name2" # not local
}

bootstrap() {
    if [ -z "$(builder_volume)" ] ; then
        docker volume create --label builder
        printf "${GRN}Created docker volume ${BLU}$(builder_volume)${GRN} for caching${END}\n"
    fi

    if [ -z "$(builder_network)" ]; then
        docker network create "${DOCKER_NETWORK}" > /dev/null
        printf "${GRN}Created docker network ${BLU}${DOCKER_NETWORK}${END}\n"
    else
        printf "${GRN}Connecting to existing network ${BLU}${DOCKER_NETWORK}${GRN}${END}\n"
    fi

    if [ -z "$(builder)" ] ; then
        printf "${CYN}==> ${GRN}Bootstrapping builder base image${END}\n"
        build_builder_base
        printf "${CYN}==> ${GRN}Bootstrapping build image${END}\n"
        ${DBUILD} --build-arg envoy="${ENVOY_DOCKER_TAG}" --build-arg builderbase="${builder_base_image}" --target builder ${DIR} -t builder
        if [ "$(uname -s)" == Darwin ]; then
            DOCKER_GID=$(stat -f "%g" /var/run/docker.sock)
        else
            DOCKER_GID=$(stat -c "%g" /var/run/docker.sock)
        fi
        if [ -z "${DOCKER_GID}" ]; then
            echo "Unable to determine docker group-id"
            exit 1
        fi

        now=$(date +"%H%M%S")
        echo_on
        $DOCKER_RUN --name "bld-${BUILDER_NAME}-${now}" --network "${DOCKER_NETWORK}" --network-alias "builder" --group-add ${DOCKER_GID} -d --rm -v /var/run/docker.sock:/var/run/docker.sock -v $(builder_volume):/home/dw ${BUILDER_MOUNTS} --cap-add NET_ADMIN -lbuilder -l${BUILDER_NAME} ${BUILDER_PORTMAPS} -e BUILDER_NAME=${BUILDER_NAME} --entrypoint tail builder -f /dev/null > /dev/null
        echo_off

        printf "${GRN}Started build container ${BLU}$(builder)${END}\n"
    fi

    dcopy ${DIR}/builder.sh $(builder):/buildroot
    dcopy ${DIR}/builder_bash_rc $(builder):/home/dw/.bashrc
}

module_version() {
    echo MODULE="\"$1\""
    # This is only "kinda" the git branch name:
    #
    #  - if checked out is the synthetic merge-commit for a PR, then use
    #    the PR's branch name (even though the merge commit we have
    #    checked out isn't part of the branch")
    #  - if this is a CI run for a tag (not a branch or PR), then use the
    #    tag name
    #  - if none of the above, then use the actual git branch name
    #
    # read: https://graysonkoonce.com/getting-the-current-branch-name-during-a-pull-request-in-travis-ci/
    for VAR in "${TRAVIS_PULL_REQUEST_BRANCH}" "${TRAVIS_BRANCH}" $(git rev-parse --abbrev-ref HEAD); do
        if [ -n "${VAR}" ]; then
            echo GIT_BRANCH="\"${VAR}\""
            break
        fi
    done
    # The short git commit hash
    echo GIT_COMMIT="\"$(git rev-parse --short HEAD)\""
    # Whether `git add . && git commit` would commit anything (empty=false, nonempty=true)
    if [ -n "$(git status --porcelain)" ]; then
        echo GIT_DIRTY="\"dirty\""
        dirty="yes"
    else
        echo GIT_DIRTY="\"\""
        dirty=""
    fi
    # The _previous_ tag, plus a git delta, like 0.36.0-436-g8b8c5d3
    echo GIT_DESCRIPTION="\"$(git describe --tags)\""

    # RELEASE_VERSION is an X.Y.Z[-prerelease] (semver) string that we
    # will upload/release the image as.  It does NOT include a leading 'v'
    # (trimming the 'v' from the git tag is what the 'patsubst' is for).
    # If this is an RC or EA, then it includes the '-rc.N' or '-ea.N'
    # suffix.
    #
    # BUILD_VERSION is of the same format, but is the version number that
    # we build into the image.  Because an image built as a "release
    # candidate" will ideally get promoted to be the GA image, we trim off
    # the '-rc.N' suffix.
    for VAR in "${TRAVIS_TAG}" "$(git describe --tags --always)"; do
        if [ -n "${VAR}" ]; then
            RELEASE_VERSION="${VAR}"
            break
        fi
    done

    if [[ ${RELEASE_VERSION} =~ ^v[0-9]+.*$ ]]; then
        RELEASE_VERSION=${RELEASE_VERSION:1}
    fi

    if [ -n "${dirty}" ]; then
        RELEASE_VERSION="${RELEASE_VERSION}-dirty"
    fi

    echo RELEASE_VERSION="\"${RELEASE_VERSION}\""
    echo BUILD_VERSION="\"$(echo "${RELEASE_VERSION}" | sed 's/-rc\.[0-9]*$//')\""
}

sync() {
    name=$1
    sourcedir=$2
    container=$3

    real=$(cd ${sourcedir}; pwd)

    dexec mkdir -p /buildroot/${name}
    if [[ $name == apro ]]; then
        # Don't let 'deleting ambassador' cause the sync to be marked dirty
        dexec sh -c 'rm -rf apro/ambassador'
    fi
    dsync --exclude-from=${DIR}/sync-excludes.txt --delete ${real}/ ${container}:/buildroot/${name}
    summarize-sync $name "${dsynced[@]}"
    if [[ $name == apro ]]; then
        # BusyBox `ln` 1.30.1's `-T` flag is broken, and doesn't have a `-t` flag.
        dexec sh -c 'if ! test -L apro/ambassador; then rm -rf apro/ambassador && ln -s ../ambassador apro; fi'
    fi
    (cd ${sourcedir} && module_version ${name} ) | dexec sh -c "cat > /buildroot/${name}.version && cp ${name}.version ambassador/python/"
}

summarize-sync() {
    name=$1
    shift
    lines=("$@")
    if [ "${#lines[@]}" != 0 ]; then
        dexec touch ${name}.dirty image.dirty
    fi
    for line in "${lines[@]}"; do
        if [[ $line = *.go ]]; then
            dexec touch go.dirty
            break
        fi
    done
    printf "${GRN}Synced ${#lines[@]} ${BLU}${name}${GRN} source files${END}\n"
    PARTIAL="yes"
    for i in {0..9}; do
        if [ "$i" = "${#lines[@]}" ]; then
            PARTIAL=""
            break
        fi
        line="${lines[$i]}"
        printf "  ${CYN}%s${END}\n" "$line"
    done
    if [ -n "${PARTIAL}" ]; then
        printf "  ${CYN}...${END}\n"
    fi
}

clean() {
    cid=$(builder)
    if [ -n "${cid}" ] ; then
        printf "${GRN}Killing build container ${BLU}${cid}${END}\n"
        docker kill ${cid} > /dev/null 2>&1
        docker wait ${cid} > /dev/null 2>&1 || true
    fi
    nid=$(builder_network)
    if [ -n "${nid}" ] ; then
        printf "${GRN}Removing docker network ${BLU}${DOCKER_NETWORK} (${nid})${END}\n"
        # This will fail if the network has some other endpoints alive: silence any errors
        docker network rm ${nid} 2>&1 >/dev/null || true
    fi
}

push-image() {
    LOCAL="$1"
    REMOTE="$2"

    if ! ( dexec test -e /buildroot/pushed.log && dexec fgrep -q "${REMOTE}" /buildroot/pushed.log ); then
        printf "${CYN}==> ${GRN}Pushing ${BLU}${LOCAL}${GRN}->${BLU}${REMOTE}${END}\n"
        docker tag ${LOCAL} ${REMOTE}
        docker push ${REMOTE}
        echo ${REMOTE} | dexec sh -c "cat >> /buildroot/pushed.log"
    else
        printf "${CYN}==> ${GRN}Already pushed ${BLU}${LOCAL}${GRN}->${BLU}${REMOTE}${END}\n"
    fi
}

find-modules () {
    find /buildroot -type d -mindepth 1 -maxdepth 1 \! -name bin | sort
}

cmd="$1"

case "${cmd}" in
    clean)
        clean
        ;;
    clobber)
        clean
        vid=$(builder_volume)
        if [ -n "${vid}" ] ; then
            printf "${GRN}Killing cache volume ${BLU}${vid}${END}\n"
            if ! docker volume rm ${vid} > /dev/null 2>&1 ; then \
                printf "${RED}Could not kill cache volume; are other builders still running?${END}\n"
            fi
        fi
        ;;
    bootstrap)
        bootstrap
        echo $(builder)
        ;;
    builder|"")
        echo $(builder)
        ;;
    sync)
        shift
        bootstrap
        sync $1 $2 $(builder)
        ;;
    release-type)
        shift
        RELVER="$1"
        if [ -z "${RELVER}" ]; then
            source <(module_version ${BUILDER_NAME})
            RELVER="${RELEASE_VERSION}"
        fi

        if [[ "${RELVER}" =~ ^[0-9]+\.[0-9]+\.[0-9]+$ ]]; then
            echo release
        elif [[ "${RELVER}" =~ ^[0-9]+\.[0-9]+\.[0-9]+-rc\.[0-9]*$ ]]; then
            echo rc
        else
            echo other
        fi
        ;;
    release-version)
        shift
        source <(module_version ${BUILDER_NAME})
        echo "${RELEASE_VERSION}"
        ;;
    version)
        shift
        source <(module_version ${BUILDER_NAME})
        echo "${BUILD_VERSION}"
        ;;
    compile)
        shift
        bootstrap
        dexec /buildroot/builder.sh compile-internal
        ;;
    compile-internal)
        # This runs inside the builder image
        if [[ $(find-modules) != /buildroot/ambassador* ]]; then
            echo "Error: ambassador must be the first module to build things correctly"
            echo "Modules are: $(find-modules)"
            exit 1
        fi

        for MODDIR in $(find-modules); do
            module=$(basename ${MODDIR})
            eval "$(grep BUILD_VERSION apro.version 2>/dev/null)" # this will `eval ''` for OSS-only builds, leaving BUILD_VERSION unset; dont embed the version-number in OSS Go binaries

            if [ -e ${module}.dirty ] || ([ "$module" != ambassador ] && [ -e go.dirty ]) ; then
                if [ -e "${MODDIR}/go.mod" ]; then
                    printf "${CYN}==> ${GRN}Building ${BLU}${module}${GRN} go code${END}\n"
                    echo_on
                    mkdir -p /buildroot/bin
                    (cd ${MODDIR} && go build -trimpath ${BUILD_VERSION:+ -ldflags "-X main.Version=$BUILD_VERSION" } -o /buildroot/bin ./cmd/...) || exit 1
                    if [ -e ${MODDIR}/post-compile.sh ]; then (cd ${MODDIR} && bash post-compile.sh); fi
                    echo_off
                fi
            fi

            if [ -e ${module}.dirty ]; then
                if [ -e "${MODDIR}/python" ]; then
                    if ! [ -e ${MODDIR}/python/*.egg-info ]; then
                        printf "${CYN}==> ${GRN}Setting up ${BLU}${module}${GRN} python code${END}\n"
                        echo_on
                        sudo pip install --no-deps -e ${MODDIR}/python || exit 1
                        echo_off
                    fi
                    chmod a+x ${MODDIR}/python/*.py
                fi

                rm ${module}.dirty
            else
                printf "${CYN}==> ${GRN}Already built ${BLU}${module}${GRN}${END}\n"
            fi
        done
        rm -f go.dirty  # Do this after _all_ the Go code is built
        ;;
    mypy-internal)
        # This runs inside the builder image
        shift
        op="$1"

        # This runs inside the builder image
        if [[ $(find-modules) != /buildroot/ambassador* ]]; then
            echo "Error: ambassador must be the first module to build things correctly"
            echo "Modules are: $(find-modules)"
            exit 1
        fi

        for MODDIR in $(find-modules); do
            module=$(basename ${MODDIR})

            if [ -e "${MODDIR}/python" ]; then
                cd "${MODDIR}"

                case "$op" in
                    start)
                        if ! dmypy status >/dev/null; then
                            dmypy start -- --use-fine-grained-cache --follow-imports=skip --ignore-missing-imports
                            printf "${CYN}==> ${GRN}Started mypy server for ${BLU}$module${GRN} Python code${END}\n"
                        else
                            printf "${CYN}==> ${GRN}mypy server already running for ${BLU}$module${GRN} Python code${END}\n"
                        fi
                        ;;

                    stop)
                        printf "${CYN}==> ${GRN}Stopping mypy server for ${BLU}$module${GRN} Python code${END}"
                        dmypy stop
                        ;;

                    check)
                        printf "${CYN}==> ${GRN}Running mypy over ${BLU}$module${GRN} Python code${END}\n"
                        time dmypy check python
                        ;;
                esac
            fi
        done
        ;;

    pip-compile)
        build_builder_base stage1-only
        printf "${GRN}Running pip-compile to update ${BLU}requirements.txt${END}\n"
        docker run --rm -i "$builder_base_image" sh -c 'tar xf - && pip-compile --allow-unsafe -q >&2 && cat requirements.txt' \
               < <(cd "$DIR" && tar cf - requirements.in requirements.txt) \
               > "$DIR/requirements.txt.tmp"
        mv -f "$DIR/requirements.txt.tmp" "$DIR/requirements.txt"
        ;;

    pytest-internal)
        # This runs inside the builder image
        fail=""
        for MODDIR in $(find-modules); do
            if [ -e "${MODDIR}/python" ]; then
                if ! (cd ${MODDIR} && pytest --tb=short -ra "${pytest_args[@]}") then
                   fail="yes"
                fi
            fi
        done

        if [ "${fail}" = yes ]; then
            exit 1
        fi
        ;;
    gotest-internal)
        # This runs inside the builder image
        fail=""
        for MODDIR in $(find-modules); do
            if [ -e "${MODDIR}/go.mod" ]; then
                pkgs=$(cd ${MODDIR} && go list -f='{{ if or (gt (len .TestGoFiles) 0) (gt (len .XTestGoFiles) 0) }}{{ .ImportPath }}{{ end }}' ${GOTEST_PKGS})

                if [ -n "${pkgs}" ]; then
                    if ! (cd ${MODDIR} && go test ${pkgs} ${GOTEST_ARGS}) then
                       fail="yes"
                    fi
                fi
            fi
        done

        if [ "${fail}" = yes ]; then
            exit 1
        fi
        ;;
    commit)
        shift
        name=$1
        if [ -z "${name}" ]; then
            echo "usage: ./builder.sh commit <image-name>"
            exit 1
        fi
        if dexec test -e /buildroot/image.dirty; then
            printf "${CYN}==> ${GRN}Snapshotting ${BLU}builder${GRN} image${END}\n"
            build_builder_base
            docker rmi -f "${name}" &> /dev/null
            docker commit -c 'ENTRYPOINT [ "/bin/bash" ]' $(builder) "${name}"
            printf "${CYN}==> ${GRN}Building ${BLU}${BUILDER_NAME}${END}\n"
            ${DBUILD} ${DIR} --build-arg artifacts=${name} --build-arg envoy="${ENVOY_DOCKER_TAG}" --build-arg builderbase="${builder_base_image}" --target ambassador -t ${BUILDER_NAME}
            printf "${CYN}==> ${GRN}Building ${BLU}kat-client${END}\n"
            ${DBUILD} ${DIR} --build-arg artifacts=${name} --build-arg envoy="${ENVOY_DOCKER_TAG}" --build-arg builderbase="${builder_base_image}" --target kat-client -t kat-client
            printf "${CYN}==> ${GRN}Building ${BLU}kat-server${END}\n"
            ${DBUILD} ${DIR} --build-arg artifacts=${name} --build-arg envoy="${ENVOY_DOCKER_TAG}" --build-arg builderbase="${builder_base_image}" --target kat-server -t kat-server
        fi
        dexec rm -f /buildroot/image.dirty
        ;;
    push)
        shift
        push-image ${BUILDER_NAME} "$1"
        push-image kat-client "$2"
        push-image kat-server "$3"
        ;;
    shell)
        bootstrap
        printf "\n"
        docker exec -it "$(builder)" /bin/bash
        ;;
    *)
        echo "usage: builder.sh [bootstrap|builder|clean|clobber|compile|commit|shell]"
        exit 1
        ;;
esac<|MERGE_RESOLUTION|>--- conflicted
+++ resolved
@@ -85,28 +85,6 @@
 build_every_n_days = 5  # Periodic rebuild even if Dockerfile does not change
 epoch = datetime.datetime(2017, 4, 13, 1, 30)
 age = int((datetime.datetime.now() - epoch).days / build_every_n_days)
-<<<<<<< HEAD
-hasher = hashlib.sha256(open("Dockerfile.base", "rb").read() + open("requirements.txt", "rb").read())
-print("%s-%sx%s" % (hasher.hexdigest()[:16], age, build_every_n_days))
-'
-
-build_builder_base() {
-    builder_base_tag="$(cd "$DIR" && python -c "$builder_base_tag_py")"
-
-    if [ -n "$DEV_REGISTRY" ]; then
-        # We can push. Build and push if necessary.
-        builder_base_image=${DEV_REGISTRY}/builder-base:${builder_base_tag}
-        printf "${GRN}Using ${BLU}${builder_base_image}${END}\n"
-        if ! docker pull "${builder_base_image}" >& /dev/null ; then
-            ${DBUILD} -f "${DIR}/Dockerfile.base" "${DIR}" -t "${builder_base_image}"
-            docker push "${builder_base_image}"
-        fi
-    else
-        # We CANNOT push. Build locally and lean on the cache.
-        builder_base_image=builder-base:${builder_base_tag}
-        printf "${GRN}Using ${BLU}${builder_base_image}${END}\n"
-        ${DBUILD} -f "${DIR}/Dockerfile.base" "${DIR}" -t "${builder_base_image}"
-=======
 age_start = epoch + datetime.timedelta(days=age*build_every_n_days)
 
 dockerfilehash = hashlib.sha256(open("Dockerfile.base", "rb").read()).hexdigest()
@@ -132,7 +110,6 @@
         if [ -n "$DEV_REGISTRY" ]; then
             docker push "$name1"
         fi
->>>>>>> e29b7dae
     fi
     if [[ $1 = 'stage1-only' ]]; then
         builder_base_image="$name1" # not local
