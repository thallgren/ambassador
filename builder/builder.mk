--- conflicted
+++ resolved
@@ -366,15 +366,13 @@
 Assuming you didn't $(BLD)$(MAKE) clobber$(END), this shouldn't take long due to the
 cache in the Docker volume.
 
-<<<<<<< HEAD
 All targets that deploy to a cluster by way of $(BLD)\$$DEV_REGISTRY$(END) can be made to
 have the cluster use an imagePullSecret to pull from $(BLD)\$$DEV_REGISTRY$(END), by
 setting $(BLD)\$$DEV_USE_IMAGEPULLSECRET$(END) to a non-empty value.  The imagePullSecret
 will be constructed from $(BLD)\$$DEV_REGISTRY$(END), $(BLD)\$$DOCKER_BUILD_USERNAME$(END), and
 $(BLD)\$$DOCKER_BUILD_PASSWORD$(END).
-=======
+
 Use $(BLD)$(MAKE) $(BLU)targets$(END) for help about available $(BLD)make$(END) targets.
->>>>>>> b8951552
 endef
 
 define _help.targets
